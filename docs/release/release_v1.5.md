# MagellanMapper v1.5 Release Notes

## MagellanMapper v1.5.0

### Highlights

This release brings many enhancements aimed at creating a smoother user experience. Key changes include:
- We overhauled the profile panel to preview each profile and show the currently loaded settings
- Window sizes and positions are now saved between sessions
- Image brightness-related settings are saved while scrolling through image planes
- On Windows platforms, we now support all major atlas refinement tasks
- Atlas smoothing supports adaptive kernel sizes per region and improves stat output
- Newly generated atlases now collect labels metadata to make the atlases more portable
- Image import supports single-plane RAW images and provides more feedback

### Changes

#### Installation

#### GUI

- Profile panel overhaul (#66)
    - Preview profiles before adding them
    - Skip the "Load" step; profiles are automaticaly loaded when added
    - View the complete settings for all loaded profiles
    - Clearer and more compact labels and button arrangement
    - Settings panel for resetting preferences and finding version information
- Window size and position are saved as user preferences
- The default window size is smaller to fit into 720p displays
- The default focus is no longer the main image file path to avoid accidental file loading
- Registered image selectors are now more compact
- Fixed image intensity values and auto-adjustment to persist for each channel while scrolling and switching among channels (#76)
- Fixed to retain opacity settings for borders images while scrolling (#79)

#### CLI

See the [table of CLI changes](../cli.md#changes-in-magellanmapper-v15) for a summary of all changes in v1.5

- Multiple processing tasks can be given in the same command; eg `--proc detect coloc_match` (#30)
- Image preprocessing tasks have been integrated into `--proc`, no longer requiring a separate ROI profile; eg `--proc preprocess=rotate`
<<<<<<< HEAD
- The new `--prefix_out` flag allows customizing output paths when `--prefix` is used to modify input paths
- The `--proc export_tif` task exports an NPY file to TIF format
=======
- The new `--prefix_out` flag allows customizing output paths when `--prefix` is used to modify input paths (#73)
>>>>>>> 03aa273e

#### Atlas refinement

- Adaptive kernel sizes can be used for smoothing operations (#53)
- Metadata for labels images are saved when importing an atlas and registering the atlas to another image so that the original atlas no longer needs to be available (and `--labels` argument does not to be given) when loading the atlas or registered image (#65, #67)
- Smoothing metrics are output during the `--register merge_atlas_segs` task (#51, #54)
- The atlas profile settings `meas_edge_dists` and `meas_smoothing` turn off these metrics to save time during atlas generation, and the profile `fewerstats` turns off both these settings (#31)
- Multiprocessing is turned off for lateral extension for better performance
- Labels difference images, which map metrics for labels onto the labels themselves for data visualization, can now take specific metric files and columns from the included R package (#73)
- Labels referencs loaded from CSV files now support level, abbreviation, and parent ID columns (#61)
- Fixed multiprocessing tasks with SimpleElastix 2.0
- Fixed DSC metrics between the atlas and its new labels, and more DSC metrics are saved (#57)
- Fixed exporting labels reference files when a label ID is missing (#61)

#### Atlas registration

- Image masks can be set to focus the field for image registration. Use the new `--reg_suffixes fixed_mask=<suffix-or-abs-path> moving_mask=<suffix-path>` command-line sub-arguments to load these mask files. (#40)
- Register multiple atlases at a time, applying the same transformation to each of them. Specify additional atlase after the first, with output paths specified as prefixes, eg: `./run.py <sample-path> <atlas1> <atlas2> --prefix <atlas1-output-path> <atlas2-output-path>`. (#69)
- When registration fails, it will attempt to match more image parameters such as spacing and direction as fallbacks (#71)

#### Cell detection

- Previously saved blobs are no longer loaded prior to re-detection
- More flexibility when loading databases with blob truth sets
- Grid searches support output path modifiers
- Fixed blob segmentation and showing labels when none of either are present
- Fixed exporting ROIs

#### Volumetric image processing

#### I/O

- Improvements to loading registered images
    - The main image is no longer loaded if a registered `atlas` image is given
    - Images can be specified as absolute paths using `--reg_suffixes` to load any image, including those registered to another image (#36)
    - Images loaded for edge detection can be configured using `--reg_suffixes`
    - Files with two extensions (eg `.nii.gz`) are supported
    - Files modified by `--prefix` can now also be found in the registered image dropdowns
    - More support for CSV format reference files
- Improvements to image import
    - Single plane RAW images can be loaded when importing files from a directory, in addition to multiplane RAW files (#32)
    - Skips single plane files that give errors (eg non-image files in the input directory) (#83)
    - Provides import error feedback in the GUI (#83)
    - The known parts of the import image shape are populated even if the full shape is not known
    - The Bio-Formats library has been updated to support more file formats (from Bio-Formats 5.1.8 to 6.6.0 via Python-Bioformats 1.1.0 to 4.0.5, respectively) (#70)
    - Fixed to disable the import directory button when metadata is insufficient
    - Fixed to create parent directories when importing images (#44)
    - Fixed to create default resolutions even when none are specified (#44)
- Improvements to exporting image stacks
    - Images can be exported to multiple separate figures (#68)
    - Sub-plots are labeled
    - Image rotation arguments are applied (#50)
    - Plane index is only added when exporting multiple planes
- Fixed to update metadata files when loaded through the `--meta` flag (#35)
- Fixed error when unable to load a profile `.yml` file

#### Server pipelines

- Continuous integration has been implemented through GitHub Actions to improve quality control (#55)

#### Python stats and plots

- Scatter plot updates
    - Annotation columns can be names of index columns
    - Colors can be specified

#### R stats and plots

#### Code base and docs

- Multiprocessing tasks are now more widely supported in Windows (`spawn` start mode), including the `--register import_atlas`, `make_edge_images`, `merge_atlas_segs`, `vol_stats`, and `make_density_images` tasks (#60, #68)
- Type hints are now being integrated, replacing docstring types for better typing info and debugging (#46)

### Dependency Updates

#### Python Dependency Changes

- Python-Bioformats has been upgraded to 4.0.5 and uses a custom package that uses the existing Javabridge rather than Python-Javabridge to avoid a higher NumPy version requirement
- Workaround for failure to install Mayavi because of a newer VTK, now pinned to 9.0.1
<<<<<<< HEAD
- Matplotlib >= 3.2 is now required
- Tifffile is now a direct dependency, previously already installed as a sub-dependency of other required packages

#### R Dependency Changes

#### Server dependency Changes
=======
- Matplotlib >= 3.2 is now required
>>>>>>> 03aa273e
<|MERGE_RESOLUTION|>--- conflicted
+++ resolved
@@ -1,6 +1,11 @@
 # MagellanMapper v1.5 Release Notes
 
 ## MagellanMapper v1.5.0
+
+### Post-release updates
+
+- The `--proc export_tif` task exports an NPY file to TIF format
+- Tifffile is now a direct dependency, previously already installed as a sub-dependency of other required packages
 
 ### Highlights
 
@@ -38,12 +43,7 @@
 
 - Multiple processing tasks can be given in the same command; eg `--proc detect coloc_match` (#30)
 - Image preprocessing tasks have been integrated into `--proc`, no longer requiring a separate ROI profile; eg `--proc preprocess=rotate`
-<<<<<<< HEAD
-- The new `--prefix_out` flag allows customizing output paths when `--prefix` is used to modify input paths
-- The `--proc export_tif` task exports an NPY file to TIF format
-=======
 - The new `--prefix_out` flag allows customizing output paths when `--prefix` is used to modify input paths (#73)
->>>>>>> 03aa273e
 
 #### Atlas refinement
 
@@ -123,13 +123,5 @@
 
 - Python-Bioformats has been upgraded to 4.0.5 and uses a custom package that uses the existing Javabridge rather than Python-Javabridge to avoid a higher NumPy version requirement
 - Workaround for failure to install Mayavi because of a newer VTK, now pinned to 9.0.1
-<<<<<<< HEAD
 - Matplotlib >= 3.2 is now required
-- Tifffile is now a direct dependency, previously already installed as a sub-dependency of other required packages
-
-#### R Dependency Changes
-
-#### Server dependency Changes
-=======
-- Matplotlib >= 3.2 is now required
->>>>>>> 03aa273e
+- 