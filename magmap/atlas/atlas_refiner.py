# Atlas refinement
# Author: David Young, 2019
"""Refine atlases in 3D.
"""
from collections import OrderedDict
from enum import Enum
import os
from typing import Dict, List, Optional, Sequence, Tuple

import SimpleITK as sitk
import numpy as np
import pandas as pd
from skimage import filters
from skimage import measure
from skimage import morphology
from skimage import transform

from magmap.cv import chunking, cv_nd, segmenter
from magmap.io import df_io
from magmap.io import export_stack
from magmap.io import importer
from magmap.io import libmag
from magmap.io import np_io
from magmap.io import sitk_io
from magmap.plot import plot_3d, plot_support
from magmap.settings import atlas_prof, config, profiles

_logger = config.logger.getChild(__name__)


def _get_bbox(img_np, threshold=10):
    """Get the bounding box for the largest object within an image.
    
    Args:
        img_np: Image as a Numpy array.
        threshold: Threshold level; defaults to 10. If None, assume 
            ``img_np`` is already binary.
    
    Returns:
        Bounding box of the largest object in the image.
    """
    props_sizes = cv_nd.get_thresholded_regionprops(
        img_np, threshold=threshold, sort_reverse=True)
    if props_sizes is None: return None
    labels_bbox = props_sizes[0][0].bbox
    #print("bbox: {}".format(labels_bbox))
    return labels_bbox


def truncate_labels(img_np, x_frac=None, y_frac=None, z_frac=None):
    """Truncate image by zero-ing out pixels outside of given bounds.
    
    Args:
        img_np: 3D image array in Numpy format.
        x_frac: 2D tuple of (x_start, x_end), given as fractions of the image. 
            Defaults to None, in which case the full image in that direction 
            will be preserved.
        y_frac: Same as ``x_frac`` but for y-axis.
        z_frac: Same as ``x_frac`` but for z-axis.
    
    Returns:
        The truncated image.
    """
    shape = img_np.shape
    bounds = (z_frac, y_frac, x_frac)
    axis = 0
    bounds_len = len(bounds)
    for bound in bounds:
        if bound is not None:
            # convert boundary fractions to absolute coordinates for the 
            # given axis, filling the other axes with full slices
            bound_abs = np.multiply(bound, shape[axis]).astype(np.int)
            slices = [slice(None)] * bounds_len
            slices[axis] = slice(0, bound_abs[0])
            img_np[tuple(slices)] = 0
            slices[axis] = slice(bound_abs[1], None)
            img_np[tuple(slices)] = 0
            print("truncated axis {} outside of bounds {}"
                  .format(axis, bound_abs))
        axis += 1
    return img_np


def mirror_planes(img_np, start, mirror_mult=1, resize=True, start_dup=None,
                  rand_dup=None, check_equality=False):
    """Mirror image across its sagittal midline.
    
    Args:
        img: Labels image in Numpy format, which will be edited directly 
            unless ``resize`` is True.
        start: Starting index at which to begin mirroring, inclusive.
        mirror_mult: Multiplier for mirrored portion of image, such as -1 
            when creating a labels map with one side distinct from the other; 
            defaults to 1.
        resize: True if the image should be resized to be symmetric in size 
            across ``start``; defaults to True.
        start_dup: Fraction at which to start duplicating planes before 
            mirroring, which may be useful for atlases where entired labeled 
            regions are past midline, where duplication of a few atlas 
            planes may simply expand rather than duplicating structures; 
            defaults to None.
        rand_dup: Multiplier for randomizer to choose duplicate planes from 
            a random selection within this given range prior to ``start_dup``. 
            Defaults to None, in which case the plane just prior to 
            the duplication starting plane will simply be duplicated 
            throughout the region.
        check_equality: True to check equality from one half to the other 
            along axis 0; defaults to False.
    
    Returns:
        The mirrored image in Numpy format.
    """
    if resize:
        # made mirror index midline by adjusting image shape
        shape = img_np.shape
        shape_resized = np.copy(shape)
        shape_resized[0] = start * 2
        print("original shape: {}, new shape: {}".format(shape, shape_resized))
        if shape_resized[0] > shape[0]:
            # shift image into larger array, adding extra z padding
            img_resized = np.zeros(shape_resized, dtype=img_np.dtype)
            img_resized[:shape[0]] = img_np
            img_np = img_resized
        else:
            # truncate original image to fit into smaller shape
            img_np = img_np[:shape_resized[0]]
    tot_planes = len(img_np)
    if start_dup is not None:
        # duplicate planes starting at this fraction of total planes, 
        # typically corresponding to the true midline
        n = int(start_dup * tot_planes)
        num_planes = start - n
        if rand_dup is not None:
            # randomly pick planes from 1 to rand_dup behind the starting plane
            np.random.seed(num_planes)
            dup = n - np.ceil(np.random.rand(num_planes) * rand_dup)
            dup = dup.astype(int)
            dup[dup < 0] = 0
        else:
            # duplicate the prior plane through the entire region
            dup = np.repeat(n - 1, num_planes)
        for i in range(num_planes):
            plane_i = n + i
            if plane_i > 0 and plane_i < tot_planes:
                print("duplicating plane {} from {}".format(plane_i, dup[i]))
                img_np[plane_i] = img_np[dup[i]]
    if start <= tot_planes and start >= 0:
        # if empty planes at end, fill the empty space with the preceding 
        # planes in mirrored fashion
        remaining_planes = tot_planes - start
        end = start - remaining_planes - 1
        if end < 0:
            end = None # to slice to beginning with neg increment
            remaining_planes = start
        print("start: {}, end: {}, remaining_planes: {}, tot_planes: {}"
              .format(start, end, remaining_planes, tot_planes))
        img_np[start:start+remaining_planes] = np.multiply(
            img_np[start-1:end:-1], mirror_mult)
    else:
        # skip mirroring if no planes are empty or only first plane is empty
        print("nothing to mirror")
    if check_equality:
        print("Checking labels symmetry after mirroring:")
        check_mirrorred(img_np, mirror_mult=mirror_mult)
    return img_np


def check_mirrorred(img_np, mirror_mult=1, axis=0):
    """Check whether a given image, typically a labels image, is symmetric.
    
    Args:
        img_np (:class:`numpy.ndarray`): Numpy array of image, typically a
            labels image, where symmetry will be detected based on equality
            of two halves split by the image's last dimension.
        mirror_mult (int): Number by which to divide the 2nd half before
            checking for symmetry; defaults to 1. Typically a number 
            used to generate the 2nd half when mirroring.
        axis (int): Axis along which to check for symmetry; defaults to 0.
    
    Returns:
        bool, bool: Values equality, True if the sides are equal, and
        unique labels equality, True if the sides have equal sets of
        unique values.
    """
    half_len = img_np.shape[axis] // 2
    slices = [slice(None)] * img_np.ndim
    slices[axis] = slice(0, half_len)
    half_before = img_np[tuple(slices)]
    slices[axis] = slice(img_np.shape[axis], half_len - 1, -1)
    half_after = img_np[tuple(slices)] / mirror_mult
    equality_vals = np.array_equal(half_before, half_after)
    print("halves symmetric along axis {}?".format(axis), equality_vals)
    equality_lbls = np.array_equal(
        np.unique(half_before), np.unique(half_after))
    print("same labels in each half?", equality_lbls)
    return equality_vals, equality_lbls


def find_symmetric_axis(img_np, mirror_mult=1):
    """Find the axis along which the image is symmetric.

    Args:
        img_np (:obj:`np.ndarray`): Array to check for symmetry.
        mirror_mult (int): Number by which to divide the 2nd half before
            checking for symmetry; defaults to 1. Typically a number
            used to generate the 2nd half when mirroring.

    Returns:
        int: The axis that is symmetric, or -1 if no symmetry is found.

    """
    for i in range(img_np.ndim):
        eq_val, _ = check_mirrorred(img_np, mirror_mult, i)
        if eq_val:
            return i
    return -1


def _curate_labels(img, img_ref, mirror=None, edge=None, expand=None, 
                   rotate=None, smooth=None, affine=None, resize=True):
    """Curate labels through extension, mirroring, and smoothing.
    
    Extension fills in missing edge labels by extrapolating edge planes 
    to the volume of the underlying reference image. Mirroring copies labels 
    from one half of the image to the other for symmetry. Smoothing 
    removes jagged edges from slightly misaligned labels.
    
    Assume that the image is in sagittal sections, typically consisting of 
    only one hemisphere, empty from the far z planes toward the middle but not 
    necessarily the exact middle of the image. The egde to extend are low z 
    planes. Mirroring takes place across a z-plane, ideally at the true 
    midline.

    ``mirror`` and ``edge`` are applied regardless of their
    :obj:`profiles.RegKeys.ACTIVE` status.
    
    Args:
        img: Labels image in SimpleITK format.
        img_ref: Reference atlas image in SimpleITK format.
        mirror (Dict[str, float]): Label mirroring parameters. The value from
            ``start`` specifies the fraction of planes at which to start
            mirroring, where None skips mirroring, and -1 will cause the
            mirror plane to be found automatically based on the first
            plane completely without labels, starting from the highest
            plane and working downward. Defaults to None to ignore mirroring.
        edge (Dict[str, float]): Lateral edge extension parameters passed 
            to :meth:`plot_3d.extend_edge`. The value from ``start`` 
            specifies the fraction of z-planes from which to start 
            extending the edge to lower z-planes, and -1 will cause the 
            edge plane to be found automatically based on the first 
            plane with any labels, starting from the lowest plane. 
            Defaults to None, in which case edge extension will be skipped.
        expand: Tuple of 
            ((x_pixels_start, end), (y, ...), ...), (next_region, ...)) 
            specifying slice boundaries for regions to expand the labels to 
            the size of the atlas. Defaults to None.
        rotate: Tuple of ((angle0, axis0), ...) by which to rotate the 
            labels. Defaults to None to not rotate.
        smooth: Filter size for smoothing, or sequence of sizes to test 
            various smoothing strengths via multiprocessing. Defaults to 
            None to not smooth..
        affine: Dictionary for selective affine transformation, passed 
            to :func:`plot_3d.affine_nd`. Defaults to None to not 
            affine transform.
        resize: True to resize the image during mirroring; defaults to True.
    
    Returns:
         Tuple: the mirrored image in Numpy format; a tuple of the 
         indices from which the edge was extended (labels used as template 
         from this plane index) and the image was mirrored (index where 
         mirrored hemisphere starts); a data frame of smoothing stats, 
         or None if smoothing was not performed; and a data frame of raw 
         smoothing stats, or None if smoothing was not performed.
    """
    edge_start = edge["start"] if edge else None
    mirror_start = None
    mirror_mult = 1
    if mirror:
        mirror_start = mirror["start"]
        if mirror["neg_labels"]:
            mirror_mult = -1
    rotation = rotate["rotation"] if rotate else None
    
    # cast to int that takes the full range of the labels image
    img_np = sitk.GetArrayFromImage(img)
    label_ids_orig = np.unique(img_np)
    try:
        signed = True if mirror_mult == -1 else None
        dtype = libmag.dtype_within_range(
            np.amin(img_np), np.amax(img_np), True, signed)
        if dtype != img_np.dtype:
            print("casting labels image to type", dtype)
            img_np = img_np.astype(dtype)
    except TypeError as e:
        # fallback to large signed data type
        print(e)
        img_np.astype(np.int32)
    img_ref_np = sitk.GetArrayFromImage(img_ref)
    tot_planes = len(img_np)
    
    # lateral edges of atlas labels (ie low z in sagittal orientation) are 
    # missing in many ABA developing mouse atlases, requiring extension
    edgei = 0
    edgei_first = None
    if edge_start is not None and edge_start >= 0:
        # set start of extension from fraction of total of planes
        edgei = int(edge_start * tot_planes)
        print("will extend near edge from plane {}".format(edgei))
    else:
        # default to finding the first non-zero plane; if edge_start is None,
        # will only use this val for metrics and cropping
        for plane in img_np:
            if not np.allclose(plane, 0):
                if edgei_first is None:
                    edgei_first = edgei
                elif edgei - edgei_first >= 1:
                    # require at least 2 contiguous planes with signal
                    edgei = edgei_first
                    break
            else:
                edgei_first = None
            edgei += 1
        print("found start of contiguous non-zero planes at {}".format(edgei))
    
    if edge and edge_start is not None:
        # extend labels from the lowest labeled z-plane to cover the rest
        # of lower planes with signal in the reference image
        save_steps = edge[profiles.RegKeys.SAVE_STEPS]
        if save_steps:
            # load original labels and setup colormaps
            np_io.setup_images()
        extend_edge(
            img_np, img_ref_np, config.atlas_profile["atlas_threshold"],
            None, edgei, edge["surr_size"], edge["smoothing_size"],
            edge["in_paint"], None, edge[profiles.RegKeys.MARKER_EROSION],
            edge[profiles.RegKeys.MARKER_EROSION_MIN],
            edge[profiles.RegKeys.MARKER_EROSION_USE_MIN], edge["wt_lat"],
            save_steps)
    
    if expand:
        # expand selected regions
        for expand_limits in expand:
            # get region from slices specified by tuple of (start, end) pixels
            expand_slices = tuple(
                slice(*limits) for limits in expand_limits[::-1])
            region = img_np[expand_slices]
            region_ref = img_ref_np[expand_slices]
            print("expanding planes in slices", expand_slices)
            for expandi in range(len(region_ref)):
                # find bounding boxes for labels and atlas within region
                bbox = _get_bbox(region[expandi], 0) # assume pos labels region
                shape, slices = cv_nd.get_bbox_region(bbox)
                plane_region = region[expandi, slices[0], slices[1]]
                bbox_ref = _get_bbox(region_ref[expandi])
                shape_ref, slices_ref = cv_nd.get_bbox_region(bbox_ref)
                # expand bounding box region of labels to that of atlas
                plane_region = transform.resize(
                    plane_region, shape_ref, preserve_range=True, order=0, 
                    anti_aliasing=False, mode="reflect")
                region[expandi, slices_ref[0], slices_ref[1]] = plane_region
    
    # find approximate midline by locating the last zero plane from far edge 
    # at which to start mirroring across midline
    mirrori = tot_planes
    for plane in img_np[::-1]:
        if not np.allclose(plane, 0):
            print("found last zero plane from far border at {}".format(mirrori))
            break
        mirrori -= 1
    
    if rotation:
        if mirror_start is not None:
            # mirroring labels with original values in case rotation will cause 
            # some labels to be cut off, then rotate for each specified axis
            for i in range(mirrori, tot_planes):
                img_np[i] = img_np[mirrori - 1]
        for rot in rotation:
            print("rotating by", rot)
            img_np = cv_nd.rotate_nd(
                img_np, rot[0], rot[1], order=0, resize=rotate["resize"])
    
    if affine:
        for aff in affine:
            print("performing affine of", aff)
            img_np = cv_nd.affine_nd(img_np, **aff)
    
    if mirror_start is not None and mirror_start != -1:
        # reset mirror based on fractional profile setting
        mirrori = int(mirror_start * tot_planes)
        print("will mirror starting at plane index {}".format(mirrori))
    
    df_sm = None
    df_sm_raw = None
    if smooth is not None:
        # minimize jaggedness in labels, often seen outside of the original 
        # orthogonal direction, using pre-mirrored slices only since rest will 
        # be overwritten
        img_smoothed = img_np[:mirrori]
        img_smoothed_orig = np.copy(img_smoothed)
        spacing = img.GetSpacing()[::-1]
        if libmag.is_seq(smooth):
            # test sequence of filter sizes via multiprocessing for metrics
            # only, in which case the images will be left unchanged
            df_sm, df_sm_raw = _smoothing_mp(
                img_smoothed, img_smoothed_orig, smooth, spacing)
        else:
            # smooth labels image with single filter size
            _, df_sm, df_sm_raw = _smoothing(
                img_smoothed, img_smoothed_orig, smooth, spacing)
    
    # check that labels will fit in integer type
    libmag.printv(
        "type: {}, max: {}, max avail: {}".format(
            img_np.dtype, np.max(img_np), np.iinfo(img_np.dtype).max))
    
    if mirror_start is None:
        print("Checking baseline labels symmetry without mirroring:")
        check_mirrorred(img_np)
    else:
        # mirror, check beforehand for labels that will be loss
        print("Labels that will be lost from mirroring:")
        find_labels_lost(np.unique(img_np), np.unique(img_np[:mirrori]))
        img_np = mirror_planes(
            img_np, mirrori, mirror_mult=mirror_mult, check_equality=True,
            resize=resize)
        print("total final labels: {}".format(np.unique(img_np).size))
    
    print("\nTotal labels lost:")
    find_labels_lost(label_ids_orig, np.unique(img_np))
    print()
    
    return img_np, (edgei, mirrori), df_sm, df_sm_raw


def extend_edge(region, region_ref, threshold, plane_region, planei,
                surr_size=0, smoothing_size=0, in_paint=False, edges=None,
                marker_erosion=0, marker_erosion_min=None,
                marker_erosion_use_min=False, wt_lat=0, save_steps=False,
                edge_bounds=None):
    """Recursively extend the nearest plane with labels based on the 
    underlying atlas histology.

    Labels in a given atlas may be incomplete, absent along the lateral 
    edges. To fill in these missing labels, the last labeled plane will be 
    used to extend labeling for all distinct structures in the histology 
    ("reference" image). The given reference region will be thresholded 
    to find distinct sub-regions, and each sub-region will be recursively 
    extended to fill each successive lateral plane with labels from the 
    prior plane resized to that of the reference region in the given plane.

    This approach assumes that each nearer plane is the same size or smaller 
    than the next farther plane is, such as the tapering edge of a specimen, 
    since each subsequent plane will be within the bounds of the prior plane. 
    The number of sub-regions to extend is set by the first plane, after 
    which only the largest object within each sub-region will be followed. 
    Labels will be cropped in this first plane to match the size of 
    each corresponding reference region and resized to the size of the 
    largest object in all subsequent planes.
    
    To improve correspondence with the underlying histology, edge-aware
    reannotation can be applied. This reannotation is a 2D/3D implementation,
    where the edge map is generated in 3D, but the reannotation occurs in
    serial 2D, with each generated plane becoming the template for the next
    plane to give smooth transitions from plane to plane. During the erosion
    step, the labels are allowed to disappear to emulate their tapering off.

    Args:
        region (:obj:`np.ndarray`): Labels volume region, which will be 
            extended along decreasing z-planes and updated in-place.
        region_ref (:obj:`np.ndarray`): Corresponding reference 
            (eg histology) region.
        threshold (int, float): Threshold intensity for `region_ref`.
        plane_region (:obj:`np.ndarray`): Labels 2D template that will be 
            resized for current plane; if None, a template will be cropped 
            from `region` at `planei`.
        planei (int): Plane index.
        surr_size (int): Structuring element size for dilating the labeled 
            area that will be considered foreground in `region_ref` 
            for finding regions to extend; defaults to 0 to not dilate.
        surr_size (int): Structuring element size for dilating the labeled 
            area that will be considered foreground in `region_ref` 
            for finding regions to extend; defaults to 0 to not dilate.
        smoothing_size (int): Structuring element size for 
            :func:`smooth_labels`; defaults to 0 to not smooth.
        in_paint (bool): True to in-paint ``region_ref`` foreground not
            present in ``plane_region``; defaults to False.
        edges (:obj:`np.ndarray`): Array of edges for watershed-based
            reannotation. Typically of same size as ``region``. Defaults
            to None to generate new edges from ``region_ref`` if 
            ``marker_erosion`` is > 0.
        marker_erosion (int): Structuring element size for label erosion to
            markers for watershed-based reannotation. Defaults to 0 to
            skip this reannotation.
        marker_erosion_min (int): Minimum size of erosion filter passed to
            :func:`segmenter.labels_to_markers_erosion`; defaults to None.
        marker_erosion_use_min (bool): Flag for using the minimum filter
            size if reached, passed to
            :func:`segmenter.labels_to_markers_erosion`; defaults to False.
        save_steps (bool): True to output intermediate steps as images,
            saving to the extension set in :attr:`config.savefig`; defaults
            to False.
        wt_lat (float): Weight lateral planes more heavily by reducing the
            weight of medial planes' erosion filter sizes by this fraction.
            Defaults to 0 to weight all planes equally. 1 causes the most
            medial plane to undergo no erosion, with erosion weight increasing
            linearly to 1 at the most lateral planes.
        edge_bounds (list[int]): Sequence of indices of lateral ``first, last``
            planes; defaults to None to determine based on edge map.
    
    """
    if planei < 0: return
    
    # find sub-regions in the reference image
    has_template = plane_region is not None
    region_ref_filt = region_ref[planei]
    if not has_template and surr_size > 0:
        # limit the reference image to the labels since when generating 
        # label templates since labels can only be extended from labeled areas; 
        # include padding by dilating slightly for unlabeled borders
        cv_nd.remove_bg_from_dil_fg(
            region_ref_filt, region[planei] != 0, morphology.disk(surr_size))
    # order extension from smallest to largest regions so largest have 
    # final say
    prop_sizes = cv_nd.get_thresholded_regionprops(
        region_ref_filt, threshold=threshold)
    if prop_sizes is None: return
    
    if has_template:
        # resize only largest property
        # TODO: could follow all props separately by generating new templates, 
        # though would need to decide when to crop new templates vs resize 
        num_props = len(prop_sizes)
        if num_props > 1:
            print("plane {}: ignoring smaller {} prop(s) of size(s) {}"
                  .format(planei, num_props - 1,
                          [p[1] for p in prop_sizes[1:]]))
        prop_sizes = prop_sizes[-1:]
    elif edges is None and marker_erosion > 0:
        log_sigma = config.atlas_profile["log_sigma"]
        if log_sigma is not None:
            # generate an edge map based on reference image
            thresh = (config.atlas_profile["atlas_threshold"]
                      if config.atlas_profile["log_atlas_thresh"] else None)
            atlas_log = cv_nd.laplacian_of_gaussian_img(
                region_ref, sigma=log_sigma, thresh=thresh)
            edges = cv_nd.zero_crossing(atlas_log, 1).astype(np.uint8)
    print("plane {}: extending {} props of sizes {}".format(
        planei, len(prop_sizes), [p[1] for p in prop_sizes]))
    
    for prop_size in prop_sizes:
        # get the region from the property
        _, slices = cv_nd.get_bbox_region(prop_size[0].bbox)
        prop_region_ref = region_ref[:, slices[0], slices[1]]
        prop_region = region[:, slices[0], slices[1]]
        edges_region = None
        if edges is not None:
            edges_region = edges[:, slices[0], slices[1]]
            if edge_bounds is None:
                # find first and last planes for extension; predict first plane
                # by presence of edge map, though may differ from true start if
                # sliced edge becomes None in a different plane
                edge_bounds = [0, planei]
                for edgei, edge in enumerate(edges_region):
                    if np.any(edge != 0):
                        edge_bounds[0] = edgei
                        break
        save_imgs = {}
        if not has_template:
            # crop to use corresponding labels as template for next planes
            print("plane {}: generating labels template of size {}"
                  .format(planei, np.sum(prop_region[planei] != 0)))
            prop_plane_region = prop_region[planei]
            if smoothing_size:
                # smooth to remove artifacts
                smooth_labels(prop_plane_region, smoothing_size)
            save_imgs["edge_template_plane{}".format(planei)] = [
                prop_region_ref[planei], prop_plane_region]
        else:
            # resize prior plane's labels to region's shape and replace region
            prop_plane_region = transform.resize(
                plane_region, prop_region[planei].shape, preserve_range=True,
                order=0, anti_aliasing=False, mode="reflect")
            print("plane {}: extending labels with template resized to {}, "
                  "in-painting set to {}"
                  .format(planei, np.sum(prop_plane_region != 0), in_paint))
            plane_add = prop_plane_region
            if in_paint:
                # in-paint to fill missing areas (eg ventricles that closed,
                # edges that don't align perfectly) based on thresholding, only
                # adding but not subtracting label pixels and retaining the
                # template plane for subsequent planes
                fg = plane_add != 0
                fg_thresh = prop_region_ref[planei] > threshold
                to_fill = np.logical_and(fg_thresh, ~fg)
                plane_add = cv_nd.in_paint(plane_add, to_fill)
            save_imgs["edge_resized_plane{}".format(planei)] = [
                    prop_region_ref[planei], plane_add]
            if edges_region is not None:
                # reannotate based on edge map; allow erosion to lose labels to
                # mimic tapering off of labels, preferentially eroding
                # centrally located labels
                perim = cv_nd.perimeter_nd(
                    plane_add != 0, largest_only=True)
                wt_dists = cv_nd.signed_distance_transform(~perim)
                filt_size = marker_erosion
                filt_size_min = marker_erosion_min
                if edge_bounds is not None and wt_lat:
                    # weight lateral planes more heavily by reducing weight
                    # of medial planes
                    wt_lat_frac = 1 - wt_lat * (
                            float(planei) - edge_bounds[0]) / (
                            edge_bounds[1] - edge_bounds[0])
                    filt_size *= wt_lat_frac
                    filt_size_min *= wt_lat_frac
                    print("planei", planei, "edge_bounds", edge_bounds,
                          "wt_lat", wt_lat_frac)
                markers, _ = segmenter.labels_to_markers_erosion(
                    plane_add, filt_size, -1, filt_size_min,
                    marker_erosion_use_min, wt_dists=wt_dists)
                plane_add = segmenter.segment_from_labels(
                    edges_region[planei], markers, plane_add)
                # make resulting plane the new template for smoother
                # transitions between planes
                prop_plane_region = plane_add
                save_imgs["edge_markers_plane{}".format(planei)] = [
                    prop_region_ref[planei], markers, edges_region[planei]]
                save_imgs["edge_annot_plane{}".format(planei)] = [
                    prop_region_ref[planei], prop_plane_region]
            prop_region[planei] = plane_add
        if save_steps:
            # export overlaid planes in single files
            for key, val in save_imgs.items():
                export_stack.reg_planes_to_img(val, key)
        # recursively call for each region to follow in next plane, but 
        # only get largest region for subsequent planes in case 
        # new regions appear, where the labels would be unknown
        extend_edge(
            prop_region, prop_region_ref, threshold, prop_plane_region,
            planei - 1, surr_size, smoothing_size, in_paint, edges_region,
            marker_erosion, marker_erosion_min, marker_erosion_use_min,
            wt_lat, save_steps, edge_bounds)


def crop_to_orig(labels_img_np_orig, labels_img_np, crop):
    """Crop new labels to extent of original labels.
    
    Args:
        labels_img_np_orig (:obj:`np.ndarray`): Original labels image array.
        labels_img_np (:obj:`np.ndarray`): Labels image array, which will
            be cropped in-place to ``labels_img_np_orig``.
        crop (bool): True to apply morphological opening to
            ``labels_img_np_orig`` before cropping.

    """
    print("cropping to original labels' extent with filter size of", crop)
    if crop is False: return
    mask = labels_img_np_orig == 0
    if crop > 0:
        # smooth mask
        mask = morphology.binary_opening(mask, morphology.ball(crop))
    labels_img_np[mask] = 0


def _smoothing(img_np, img_np_orig, filter_size, spacing=None):
    """Smooth image and calculate smoothing metric for use individually or 
    in multiprocessing.
    
    Args:
        img_np: Image as Numpy array, which will be directly updated.
        img_np_orig: Original image as Numpy array for comparison with 
            smoothed image in metric.
        filter_size: Structuring element size for smoothing.
        spacing: Voxel spacing corresponing to ``img_np`` dimensions; 
            defaults to None.
    
    Returns:
        Tuple of ``filter_size`` and a data frame of smoothing metrices.
    """
    smoothing_mode = config.atlas_profile["smoothing_mode"]
    meas_smoothing = config.atlas_profile["meas_smoothing"]
    df_metrics, df_raw = smooth_labels(
        img_np, filter_size, smoothing_mode, meas_smoothing, spacing)
    
    # curate back to lightly smoothed foreground of original labels
    crop = config.atlas_profile["crop_to_orig"]
    crop_to_orig(img_np_orig, img_np, crop)
    
    print("\nMeasuring foreground overlap of labels after smoothing:")
    measure_overlap_labels(
        make_labels_fg(sitk.GetImageFromArray(img_np)), 
        make_labels_fg(sitk.GetImageFromArray(img_np_orig)))
    
    return filter_size, df_metrics, df_raw


def _smoothing_mp(img_np, img_np_orig, filter_sizes, spacing=None):
    """Calculate smoothing metrics for a list of smoothing strengths.
    
    Args:
        img_np: Image as Numpy array, which will be not be updated.
        img_np_orig: Original image as Numpy array for comparison with 
            smoothed image in metric.
        filter_sizes: Tuple or list of structuring element sizes.
        spacing: Voxel spacing corresponing to ``img_np`` dimensions; 
            defaults to None.
    
    Returns:
        Data frame of combined metrics from smoothing for each filter size.
    """
    pool = chunking.get_mp_pool()
    pool_results = []
    for n in filter_sizes:
        pool_results.append(
            pool.apply_async(
                _smoothing, args=(img_np, img_np_orig, n, spacing)))
    dfs_metrics = []
    dfs_raw = []
    for result in pool_results:
        filter_size, df_metrics, df_raw = result.get()
        dfs_metrics.append(df_metrics)
        dfs_raw.append(df_raw)
        print("finished smoothing with filter size {}".format(filter_size))
    pool.close()
    pool.join()
    return pd.concat(dfs_metrics), pd.concat(dfs_raw)


def find_labels_lost(label_ids_orig, label_ids, label_img_np_orig=None):
    """Find labels lost and optionally the size of each label.
    
    Args:
        label_ids_orig (List[int]): Sequence of original label IDs.
        label_ids (List[int]): Sequence of new label IDs.
        label_img_np_orig (:obj:`np.ndarray`): Original labels image 
            array to show the size of lost regions; defaults to None.

    Returns:
        List[int]: Sequence of missing labels.

    """
    print("number of labels changed from {} to {}"
          .format(label_ids_orig.size, label_ids.size))
    labels_lost = label_ids_orig[np.isin(
        label_ids_orig, label_ids, invert=True)]
    print("IDs of labels lost: {}".format(labels_lost))
    if label_img_np_orig is not None:
        for lost in labels_lost:
            region_lost = label_img_np_orig[label_img_np_orig == lost]
            print("size of lost label {}: {}".format(lost, region_lost.size))
    return labels_lost


def smooth_labels(
        labels_img_np: np.ndarray, filter_size: int = 3, mode: bool = None,
        metrics: bool = False, spacing: Optional[Sequence[float]] = None
) -> Tuple[Optional[pd.DataFrame], Optional[pd.DataFrame]]:
    """Smooth each label within labels annotation image.
    
    Labels images created in one orthogonal direction may have ragged, 
    high-frequency edges when viewing in the other orthogonal directions. 
    Smooth these edges by applying a filter to each label.
    
    Args:
        labels_img_np: Labels image as a Numpy array.
        filter_size: Structuring element or kernel size; defaults to 3.
        mode: One of :attr:``config.SmoothingModes``, where ``opening`` applies 
            a morphological opening filter unless the size is severely 
            reduced, in which case a closing filter is applied instead;  
            ``gaussian`` applies a Gaussian blur; and ``closing`` applies 
            a closing filter only.
        metrics: True to measure smoothing metrics by label; defaults to False.
        spacing: Sequence of ``labels_img_np`` spacing in ``z, y, x`` for
            metrics, only used when ``metrics`` is True; defaults to False.
    
    Returns:
        Data frams of the aggregated smoothing metrics weighted by volume and
        individual label metrics, or None for each if ``metrics`` is False.
    
    """
    if mode is None: mode = config.SmoothingModes.opening
    print("Smoothing labels with filter size of {}, mode {}"
          .format(filter_size, mode))
    if filter_size == 0:
        print("filter size of 0, skipping")
        return None, None
    
    # copy original for comparison
    labels_img_np_orig = np.copy(labels_img_np)
    fn_selem = cv_nd.get_selem(labels_img_np.ndim)
    
    # sort labels by size, starting from largest to smallest
    label_ids = np.unique(labels_img_np)
    label_sizes = {}
    for label_id in label_ids:
        label_sizes[label_id] = len(labels_img_np[labels_img_np == label_id])
    label_sizes_ordered = OrderedDict(
        sorted(label_sizes.items(), key=lambda x: x[1], reverse=True))
    label_ids_ordered = label_sizes_ordered.keys()
    
    for label_id in label_ids_ordered:
        # smooth by label
        print("smoothing label ID {}".format(label_id))
        
        # get bounding box for label region
        bbox = cv_nd.get_label_bbox(labels_img_np, label_id)
        if bbox is None: continue
        _, slices = cv_nd.get_bbox_region(
            bbox, np.ceil(2 * filter_size).astype(int), labels_img_np.shape)
        
        # get region, skipping if no region left
        region = labels_img_np[tuple(slices)]
        label_mask_region = region == label_id
        region_size = np.sum(label_mask_region)
        if region_size == 0:
            print("no pixels to smooth, skipping")
            continue
        
        # smoothing based on mode
        region_size_smoothed = 0
        if mode in (config.SmoothingModes.opening,
                    config.SmoothingModes.adaptive_opening,
                    config.SmoothingModes.adaptive_erosion):
            # smoothing by erosion-based filters
            if mode in (config.SmoothingModes.adaptive_opening,
                        config.SmoothingModes.adaptive_erosion):
                if mode is config.SmoothingModes.adaptive_erosion:
                    # erode with adaptive filter sizes, relying on in-painting
                    # to fill in eroded spaces
                    fn_filter = morphology.binary_erosion
                else:
                    # opening filter with adaptive filter sizes; uses
                    # in-painting but to lesser extent, only for opened spaces
                    fn_filter = morphology.binary_opening
                smoothed, selem_size = cv_nd.filter_adaptive_size(
                    label_mask_region, fn_filter, filter_size,
                    name=f"Label ID: {label_id}")
                selem = fn_selem(1)
            
            else:
                # opening filter with simpler size adaptation by reducing filter
                # size for small volumes
                selem_size = filter_size
                if region_size < 5000:
                    selem_size = selem_size // 2
                    print("using a smaller filter size of {} for a small region "
                          "of {} pixels".format(selem_size, region_size))
                selem = fn_selem(selem_size)
                smoothed = morphology.binary_opening(label_mask_region, selem)
            
            region_size_smoothed = np.sum(smoothed)
            size_ratio = region_size_smoothed / region_size
            if size_ratio < 0.01:
                # change to closing filter if region would be lost or severely
                # reduced in size
                print("region would be lost or too small "
                      "(ratio {}), will use closing filter instead"
                      .format(size_ratio))
                smoothed = morphology.binary_closing(label_mask_region, selem)
                region_size_smoothed = np.sum(smoothed)
            
            # fill original label space with closest surrounding labels
            # to fill empty spaces that would otherwise remain after
            # replacing the original with the smoothed label
            region = cv_nd.in_paint(region, label_mask_region)
            
        elif mode is config.SmoothingModes.gaussian:
            # smoothing with gaussian blur
            smoothed = filters.gaussian(
                label_mask_region, filter_size, mode="nearest", 
                multichannel=False).astype(bool)
            region_size_smoothed = np.sum(smoothed)
            
        elif mode is config.SmoothingModes.closing:
            # smooth region with closing filter
            smoothed = morphology.binary_closing(
                label_mask_region, morphology.ball(filter_size))
            region_size_smoothed = np.sum(smoothed)
            
            # fill empty spaces with closest surrounding labels
            region = cv_nd.in_paint(region, label_mask_region)
        
        # replace smoothed volume within in-painted region
        region[smoothed] = label_id
        labels_img_np[tuple(slices)] = region
        print("changed num of pixels from {} to {}"
              .format(region_size, region_size_smoothed))

    df_aggr = None
    df_raw = None
    if metrics:
        # measure degree of smoothing for each label
        df_aggr, df_raw = label_smoothing_metric(
            labels_img_np_orig, labels_img_np, filter_size, spacing)
        print("\nAggregated smoothing metrics, weighted by original volume")
        df_io.print_data_frame(df_aggr)
    
    # show label loss metric
    print("\nLabels lost from smoothing:")
    label_ids_smoothed = np.unique(labels_img_np)
    find_labels_lost(
        label_ids, label_ids_smoothed, label_img_np_orig=labels_img_np_orig)
    
    # show DSC for labels
    print("\nMeasuring overlap of labels:")
    measure_overlap_labels(
        sitk.GetImageFromArray(labels_img_np_orig), 
        sitk.GetImageFromArray(labels_img_np))
    
    # weighted pixel ratio metric of volume change
    weighted_size_ratio = 0
    tot_pxs = 0
    for label_id in label_ids_ordered:
        # skip background since not a "region"
        if label_id == 0: continue
        size_orig = np.sum(labels_img_np_orig == label_id)
        size_smoothed = np.sum(labels_img_np == label_id)
        weighted_size_ratio += size_smoothed
        tot_pxs += size_orig
    weighted_size_ratio /= tot_pxs
    print("\nVolume ratio (smoothed:orig) weighted by orig size: {}\n"
          .format(weighted_size_ratio))
    return df_aggr, df_raw


def label_smoothing_metric(orig_img_np, smoothed_img_np, filter_size=None,
                           spacing=None):
    """Measure degree of appropriate smoothing, defined as smoothing that 
    retains the general shape and placement of the region.
    
    Compare the difference in compactness before and after the smoothing 
    algorithm, termed "compaction," while penalizing inappropriate smoothing, 
    the smoothed volume lying outside of the original broad volume, termed 
    "displacement."
    
    Args:
        orig_img_np: Unsmoothed labels image as Numpy array.
        smoothed_img_np: Smoothed labels image as Numpy array, which 
            should be of the same shape as ``original_img_np``.
        filter_size (float): Structuring element size for smoothing, used
            here only to include in output data frame; defaults to None.
        spacing (list[float]): Sequence of voxel spacing in same order
            as for ``img_np``; defaults to None.
    
    Returns:
        Tuple of a data frame of the smoothing metrics and another data 
        frame of the raw metric components.
    """
    def meas_compactness(img_np):
        # get the borders of the label and add them to a rough image
        region = img_np[tuple(slices)]
        mask = region == label_id
        if np.sum(mask) == 0:
            print("label {} warning: region missing".format(label_id))
            return mask, 0, 0, np.nan
        compactness, area, vol = cv_nd.compactness_3d(mask, spacing)
        return mask, area, vol, compactness
    
    pxs = {}
    spacing_prod = 1 if spacing is None else np.prod(spacing)
    label_ids = np.unique(orig_img_np)
    for label_id in label_ids:
        # calculate metric for each label
        if label_id == 0: continue
        
        # use bounding box that fits around label in both original and 
        # smoothed image to improve efficiency over filtering whole image
        label_mask = np.logical_or(
            orig_img_np == label_id, smoothed_img_np == label_id)
        props = measure.regionprops(label_mask.astype(np.int))
        if len(props) < 1 or props[0].bbox is None: continue
        _, slices = cv_nd.get_bbox_region(
            props[0].bbox, 2, orig_img_np.shape)
        
        # measure surface area for SA:vol and to get vol mask
        mask_orig, area_orig, vol_orig, compact_orig = meas_compactness(
            orig_img_np)
        mask_smoothed, area_sm, vol_sm, compact_sm = meas_compactness(
            smoothed_img_np)
        
        # "compaction": fraction of reduced compactness
        compaction = (compact_orig - compact_sm) / compact_orig
        
        # "displacement": fraction of volume that is displaced
        displ = (np.sum(np.logical_and(mask_smoothed, ~mask_orig))
                 * spacing_prod / vol_sm) if vol_sm > 0 else np.nan
        
        # "smoothing quality": difference of compaction and displacement
        sm_qual = compaction - displ
        
        # SA:vol metrics
        sa_to_vol_orig = area_orig / vol_orig
        sa_to_vol_smoothed = np.nan
        if vol_sm > 0:
            sa_to_vol_smoothed = area_sm / vol_sm
        sa_to_vol_ratio = sa_to_vol_smoothed / sa_to_vol_orig
        
        label_metrics = {
            config.AtlasMetrics.REGION: label_id,
            config.SmoothingMetrics.FILTER_SIZE: filter_size,
            config.SmoothingMetrics.COMPACTION: compaction, 
            config.SmoothingMetrics.DISPLACEMENT: displ, 
            config.SmoothingMetrics.SM_QUALITY: sm_qual, 
            config.SmoothingMetrics.VOL_ORIG: vol_orig, 
            config.SmoothingMetrics.VOL: vol_sm, 
            config.SmoothingMetrics.COMPACTNESS_ORIG: compact_orig,
            config.SmoothingMetrics.COMPACTNESS: compact_sm,
            config.SmoothingMetrics.SA_VOL_ORIG: sa_to_vol_orig,
            config.SmoothingMetrics.SA_VOL: sa_to_vol_smoothed,
            config.SmoothingMetrics.SA_VOL_FRAC: sa_to_vol_ratio, 
        }
        for key, val in label_metrics.items():
            pxs.setdefault(key, []).append(val)
        print("label: {}, compaction: {}, displacement: {}, "
              "smoothing quality: {}"
              .format(label_id, compaction, displ, sm_qual))
    
    # print raw stats and calculate aggregate stats
    df_pxs = df_io.dict_to_data_frame(pxs)
    print()
    df_io.print_data_frame(df_pxs)
    df_metrics = aggr_smoothing_metrics(df_pxs)
    return df_metrics, df_pxs


def aggr_smoothing_metrics(df_pxs):
    """Aggregate smoothing metrics from a data frame of raw stats by label.
    
    Stats generally compare original and smoothed versions, but when stats of 
    a single version, typically the smoothed version is given. Stats are 
    weighted by the original volume.
    
    Args:
        df_pxs (:class:`pandas.DataFrame`): Data frame with raw stats by label.

    Returns:
        :class:`pandas.DataFrame`: Data frame of aggregated stats.

    """
    keys = [
        config.SmoothingMetrics.FILTER_SIZE,
        config.SmoothingMetrics.COMPACTION,
        config.SmoothingMetrics.DISPLACEMENT,
        config.SmoothingMetrics.SM_QUALITY,
        config.SmoothingMetrics.COMPACTNESS,
        config.SmoothingMetrics.COMPACTNESS_SD,
        config.SmoothingMetrics.COMPACTNESS_CV,
        config.SmoothingMetrics.SA_VOL,
        config.SmoothingMetrics.SA_VOL_FRAC
    ]
    metrics = {}
    wts = df_pxs[config.SmoothingMetrics.VOL_ORIG.value]
    for key in keys:
        if key is config.SmoothingMetrics.COMPACTNESS_SD:
            # standard deviation
            sd, _ = df_io.weight_std(
                df_pxs[config.SmoothingMetrics.COMPACTNESS.value], wts)
            metrics[key] = [sd]
        elif key is config.SmoothingMetrics.COMPACTNESS_CV:
            # coefficient of variation, which assumes that SD and weighted 
            # mean have already been measured
            metrics[key] = [
                metrics[config.SmoothingMetrics.COMPACTNESS_SD][0]
                / metrics[config.SmoothingMetrics.COMPACTNESS][0]]
        else:
            # default to weighted mean
            metrics[key] = [df_io.weight_mean(df_pxs[key.value], wts)]
    # measure label loss based on number of labels whose smoothed vol is 0
    num_labels_orig = np.sum(wts > 0)
    if num_labels_orig > 0:
        label_loss = (num_labels_orig - np.sum(
            df_pxs[config.SmoothingMetrics.VOL.value] > 0)) / num_labels_orig
    else:
        label_loss = np.nan
    metrics[config.SmoothingMetrics.LABEL_LOSS] = [label_loss]
    return df_io.dict_to_data_frame(metrics)


def transpose_img(img_sitk, plane=None, rotate=None, target_size=None,
                  flipud=None):
    """Transpose a SimpleITK format image via Numpy and re-export to SimpleITK.
    
    Args:
        img_sitk (:obj:`sitk.Image`): Image in SimpleITK format.
        plane (str): One of :attr:`config.PLANES` elements, specifying the
            planar orientation in which to transpose the image. The current 
            orientation is taken to be "xy". Defaults to None, in which case
            the value from :attr:`config.plane` will be taken.
        rotate: Number of times to rotate by 90 degrees; defaults to None, in
            which case the value will be automatically determined based on
            :attr:`config.transform` and ``plane``.
        target_size (List[int]): Size of target image, typically one to which
            ``img_sitk`` will be registered, in (x,y,z, SimpleITK standard)
            ordering.
        flipud (bool): True to invert the z-axis after transposition;
            defaults to None, in which case it will be based on ``plane``.
    
    Returns:
        :obj:`sitk.Image`: The transposed image. If the original image
        will undergo no transformations, ``img_sitk`` is simply returned.

    """
    if plane is None:
        plane = config.plane
    if rotate is None:
        # default to getting first rotation number
        rotate = libmag.get_if_within(
            config.transform[config.Transforms.ROTATE], 0)
    rotate_num = rotate if rotate else 0
    if plane in config.PLANE[1:]:
        # assume rotation and inversion based on planar transposition
        # TODO: check if holds generally true for these planar transforms
        if rotate is None:
            rotate_num += 1
        if flipud is None:
            flipud = True
    if flipud is None:
        flipud = False
    rotate = rotate_num
    print("Image transformation settings: plane {}, num of rotations {}, "
          "target_size {}, z-axis inversion {}"
          .format(plane, rotate, target_size, flipud))
    if ((not plane or plane == config.PLANE[0]) and not rotate
            and target_size is None and not flipud):
        print("No transformations to apply, skipping")
        return img_sitk

    img = sitk.GetArrayFromImage(img_sitk)
    img_dtype = img.dtype
    spacing = img_sitk.GetSpacing()[::-1]
    origin = img_sitk.GetOrigin()[::-1]
    transposed = img
    if plane is not None and plane != config.PLANE[0]:
        # transpose planes and metadata
        arrs_3d, arrs_1d = plot_support.transpose_images(
            plane, [transposed], [spacing, origin])
        transposed = arrs_3d[0]
        spacing, origin = arrs_1d
    if flipud:
        # invert along z-axis
        transposed = np.flipud(transposed)
    if rotate:
        # rotate the final output image by 90 deg
        # TODO: need to change origin? make axes accessible (eg (0, 2) for 
        # horizontal rotation)
        transposed = np.rot90(transposed, rotate, (1, 2))
        if rotate % 2 != 0:
            spacing = libmag.swap_elements(spacing, 1, 2)
            origin = libmag.swap_elements(origin, 1, 2)
    resize_factor = config.atlas_profile["resize_factor"]
    if target_size is not None and resize_factor:
        # rescale based on xy dimensions of given and target image so that
        # they are not so far off from one another that scaling does not occur; 
        # assume that size discrepancies in z don't affect registration and 
        # for some reason may even prevent registration
        size_diff = np.divide(target_size[::-1][1:3], transposed.shape[1:3])
        rescale = np.mean(size_diff) * resize_factor
        if rescale > 0.5:
            print("rescaling image by {}x after applying resize factor of {}"
                  .format(rescale, resize_factor))
            transposed = transform.rescale(
                transposed, rescale, mode="constant", preserve_range=True, 
                multichannel=False, anti_aliasing=False, 
                order=0).astype(img_dtype)
            spacing = np.divide(spacing, rescale)
        # casted back since transpose changes data type even when 
        # preserving range
        print(transposed.dtype, np.min(transposed), np.max(transposed))
    transposed = sitk.GetImageFromArray(transposed)
    transposed.SetSpacing(spacing[::-1])
    transposed.SetOrigin(origin[::-1])
    return transposed


def match_atlas_labels(img_atlas, img_labels, metrics=None):
    """Apply register profile settings to labels and match atlas image 
    accordingly.
    
    Args:
        img_atlas (:obj:`sitk.Image`): Reference image, such as histology.
        img_labels (:obj:`sitk.Image`): Labels image.
        metrics (:obj:`dict`): Dictionary to store metrics; defaults to 
            None, in which case metrics will not be measured.
    
    Returns:
        Tuple: ``img_atlas``, the updated atlas; ``img_labels``, the 
        updated labels; ``img_borders``, a new (:obj:`sitk.Image`) of the 
        same shape as the prior images except an extra channels dimension 
        as given by :func:``_curate_labels``; ``df_sm``, a 
        data frame of smoothing stats, or None if smoothing was not performed; 
        and ``df_sm_raw``, a data frame of raw smoothing stats, or 
        None if smoothing was not performed.
    """
    pre_plane = config.atlas_profile["pre_plane"]
    mirror = config.atlas_profile["labels_mirror"]
    is_mirror = mirror and mirror[profiles.RegKeys.ACTIVE]
    edge = config.atlas_profile["labels_edge"]
    is_edge = edge and edge[profiles.RegKeys.ACTIVE]
    expand = config.atlas_profile["expand_labels"]
    rotate = config.atlas_profile["rotate"]
    rotation = rotate["rotation"] if rotate else None
    smooth = config.atlas_profile["smooth"]
    crop = config.atlas_profile["crop_to_labels"]
    affine = config.atlas_profile["affine"]
    far_hem_neg = config.atlas_profile["make_far_hem_neg"]
    
    if pre_plane:
        # images in the correct desired orientation may need to be 
        # transposed prior to label curation since mirroring assumes 
        # a sagittal orientation
        img_atlas_np = sitk.GetArrayFromImage(img_atlas)
        img_labels_np = sitk.GetArrayFromImage(img_labels)
        arrs_3d, _ = plot_support.transpose_images(
            pre_plane, [img_atlas_np, img_labels_np])
        img_atlas_np = arrs_3d[0]
        img_labels_np = arrs_3d[1]
        img_atlas = sitk_io.replace_sitk_with_numpy(img_atlas, img_atlas_np)
        img_labels = sitk_io.replace_sitk_with_numpy(img_labels, img_labels_np)
    
    # curate labels
    mask_lbls = None  # mask of fully extended/mirrored labels for cropping
    extis = None  # extension indices of 1st labeled, then unlabeled planes
    if is_mirror and is_edge:
        # include any lateral extension and mirroring if ACTIVE flag is on
        img_labels_np, extis, df_sm, df_sm_raw = (
            _curate_labels(
                img_labels, img_atlas, mirror, edge, expand, rotate, smooth, 
                affine))
    else:
        # turn off lateral extension and/or mirroring
        img_labels_np, _, df_sm, df_sm_raw = _curate_labels(
            img_labels, img_atlas, mirror if is_mirror else None, 
            edge if is_edge else None, expand, rotate, smooth,
            affine)
        if metrics or crop and (
                mirror["start"] is not None or edge["start"] is not None):
            # use edge and mirror settings even if ACTIVE is off, but only
            # for metrics and to get the mask for cropping
            print("\nCurating labels with extension/mirroring only "
                  "for measurements and any cropping:")
            resize = is_mirror and mirror["start"] is not None
            lbls_np_mir, extis, _, _ = _curate_labels(
                img_labels, img_atlas, mirror, edge, expand, rotate, None, 
                affine, resize)
            mask_lbls = lbls_np_mir != 0
            print()
    
    # adjust atlas with same settings
    img_atlas_np = sitk.GetArrayFromImage(img_atlas)
    if rotation:
        for rot in rotation:
            img_atlas_np = cv_nd.rotate_nd(
                img_atlas_np, rot[0], rot[1], resize=rotate["resize"])
    if affine:
        for aff in affine:
            img_atlas_np = cv_nd.affine_nd(img_atlas_np, **aff)
    if is_mirror and mirror["start"] is not None:
        if mirror["atlas_mirror"]:
            # mirror underlying intensity image
            # TODO: consider removing dup since not using
            dup = config.atlas_profile["labels_dup"]
            img_atlas_np = mirror_planes(
                img_atlas_np, extis[1], start_dup=dup)
        else:
            labels_len = len(img_labels_np)
            atlas_len = len(img_atlas_np)
            if labels_len != atlas_len:
                # pad image with fewer z-planes at end since mirroring may
                # increase or decrease number of labels planes
                if labels_len > atlas_len:
                    img_atlas_np = plot_3d.pad_img(
                        img_atlas_np, (0, 0, 0), (labels_len, ))
                else:
                    img_labels_np = plot_3d.pad_img(
                        img_labels_np, (0, 0, 0), (atlas_len, ))

    crop_offset = None
    if crop:
        # crop atlas to the mask of the labels with some padding
        img_labels_np, img_atlas_np, crop_sl = cv_nd.crop_to_labels(
            img_labels_np, img_atlas_np, mask_lbls)
        if crop_sl[0].start > 0:
            # offset extension indices and crop labels mask
            extis = tuple(n - crop_sl[0].start for n in extis)
            if mask_lbls is not None:
                mask_lbls = mask_lbls[tuple(crop_sl)]
        crop_offset = tuple(s.start for s in crop_sl)

    if far_hem_neg and np.all(img_labels_np >= 0):
        # unmirrored images typically have only pos labels for both
        # hemispheres, but metrics assume that the far hem is neg to
        # distinguish sides; to make those labels neg, invert pos labels
        # there if they are >=1/3 of total labels, not just spillover from
        # the near side; also convert to signed data type if necessary
        dtype = libmag.dtype_within_range(
            np.amin(img_atlas_np), np.amax(img_labels_np), signed=True)
        if dtype != img_labels_np.dtype:
            img_labels_np = img_labels_np.astype(dtype)
        half_lbls = img_labels_np[extis[1]:]
        if (np.sum(half_lbls < 0) == 0 and
                np.sum(half_lbls != 0) > np.sum(img_labels_np != 0) / 3):
            print("less than half of labels in right hemisphere are neg; "
                  "inverting all pos labels in x >= {} (shape {}) for "
                  "sided metrics".format(extis[1], img_labels_np.shape))
            half_lbls[half_lbls > 0] *= -1
    
    if metrics is not None:
        
        # meas DSC of labeled hemisphere, using the sagittal midline 
        # to define the hemispheric boundaries
        dsc = measure_overlap_combined_labels(
            sitk.GetImageFromArray(img_atlas_np[:extis[1]]), 
            sitk.GetImageFromArray(img_labels_np[:extis[1]]), 
            config.atlas_profile["overlap_meas_add_lbls"])
        metrics[config.AtlasMetrics.DSC_ATLAS_LABELS_HEM] = [dsc]
        
        # meas frac of hemisphere that is unlabeled using "mirror" bounds
        thresh = config.atlas_profile["atlas_threshold_all"]
        thresh_atlas = img_atlas_np > thresh
        # some edge planes may be partially labeled
        lbl_edge = np.logical_and(
            img_labels_np[:extis[0]] != 0, thresh_atlas[:extis[0]])
        # simply treat rest of hem as labeled to focus on unlabeled lat portion
        metrics[config.AtlasMetrics.LAT_UNLBL_VOL] = 1 - (
            (np.sum(lbl_edge) + np.sum(thresh_atlas[extis[0]:extis[1]])) 
            / np.sum(thresh_atlas[:extis[1]]))

        # meas frac of planes that are at least partially labeled, using 
        # mask labels since from atlas portion that should be labeled
        frac = 0   # mask labels fully covered, so fully labeled by this def
        if mask_lbls is not None:
            mask_lbls_unrot = mask_lbls
            lbls_unrot = img_labels_np
            if rotation:
                # un-rotate so sagittal planes are oriented as orig drawn
                resize = rotate["resize"]
                for rot in rotation[::-1]:
                    mask_lbls_unrot = cv_nd.rotate_nd(
                        mask_lbls_unrot, -rot[0], rot[1], 0, resize)
                    lbls_unrot = cv_nd.rotate_nd(
                        lbls_unrot, -rot[0], rot[1], 0, resize)
            planes_lbl = 0
            planes_tot = 0.
            for i in range(extis[1]):
                if not np.all(mask_lbls_unrot[i] == 0):
                    # plane that should be labeled
                    planes_tot += 1
                    if not np.all(lbls_unrot[i] == 0):
                        # plane is at least partially labeled
                        planes_lbl += 1
            if planes_tot > 0:
                frac = 1 - (planes_lbl / planes_tot)
        metrics[config.AtlasMetrics.LAT_UNLBL_PLANES] = frac

    imgs_np = (img_atlas_np, img_labels_np)
    if pre_plane:
        # transpose back to original orientation
        imgs_np, _ = plot_support.transpose_images(
            pre_plane, imgs_np, rev=True)

    imgs_sitk = (img_atlas, img_labels)
    imgs_sitk_replaced = []
    for img_np, img_sitk in zip(imgs_np, imgs_sitk):
        if img_np is not None:
            # convert back to sitk img
            img_sitk = sitk_io.replace_sitk_with_numpy(img_sitk, img_np)
            if crop_offset:
                # shift origin for any cropping
                img_sitk.SetOrigin(np.add(
                    img_sitk.GetOrigin(), crop_offset[::-1]))

            # perform any transpositions
            img_sitk = transpose_img(img_sitk)

        imgs_sitk_replaced.append(img_sitk)
    img_atlas, img_labels = imgs_sitk_replaced
    
    return img_atlas, img_labels, df_sm, df_sm_raw


def import_atlas(atlas_dir, show=True, prefix=None):
    """Import atlas from the given directory, processing it according 
    to the register settings specified at :attr:``config.register_settings``.
    
    The imported atlas will be saved to a directory of the same path as 
    ``atlas_dir`` except with ``_import`` appended to the end. DSC 
    will be calculated and saved as a CSV file in this directory as well.
    
    Args:
        atlas_dir (str): Path to atlas directory.
        show (bool): True to show the imported atlas.
        prefix (str): Output path; defaults to None to ignore. If ends with
            a file separator,``atlas_dir`` will still be used for the output
            filename; otherwise, the basename will be used for this filename.
    """
    # load atlas and corresponding labels
    img_atlas, path_atlas = sitk_io.read_sitk(
        os.path.join(atlas_dir, config.RegNames.IMG_ATLAS.value))
    img_labels, _ = sitk_io.read_sitk(
        os.path.join(atlas_dir, config.RegNames.IMG_LABELS.value))
    unit_factor = config.atlas_profile["unit_factor"]
    if unit_factor:
        # adjust spacing to a different unit
        print("Adjusing atlas spacing by a factor of", unit_factor)
        for img in (img_atlas, img_labels):
            img.SetSpacing(np.multiply(img.GetSpacing(), unit_factor))
    
    # prep export paths
    target_dir = atlas_dir + "_import"
    basename = os.path.basename(atlas_dir)
    if prefix:
        # split prefix into dir and filename template; prefix_basename is
        # empty if prefix ends with file separator
        target_dir = os.path.dirname(prefix)
        prefix_basename = os.path.basename(prefix)
        if prefix_basename:
            basename = prefix_basename
    df_base_path = os.path.join(target_dir, basename) + "_{}"
    df_metrics_path = df_base_path.format(config.PATH_ATLAS_IMPORT_METRICS)
    name_prefix = os.path.join(target_dir, basename) + "."
    
    # set up condition
    overlap_meas_add = config.atlas_profile["overlap_meas_add_lbls"]
    edge = config.atlas_profile["labels_edge"]
    mirror = config.atlas_profile["labels_mirror"]
    if (edge and edge[profiles.RegKeys.ACTIVE]
            or mirror and mirror[profiles.RegKeys.ACTIVE]):
        cond = "extended" 
    else:
        # show baseline DSC of atlas to labels before any processing
        cond = "original"
        print("\nRaw DSC before import:")
        measure_overlap_combined_labels(
            img_atlas, img_labels, overlap_meas_add)
    
    # prep metrics
    metrics = {
        config.AtlasMetrics.SAMPLE: [basename], 
        config.AtlasMetrics.REGION: config.REGION_ALL, 
        config.AtlasMetrics.CONDITION: cond, 
    }
    
    # match atlas and labels to one another
    img_atlas, img_labels, df_sm, df_sm_raw = match_atlas_labels(
        img_atlas, img_labels, metrics=metrics)
    
    truncate = config.atlas_profile["truncate_labels"]
    if truncate:
        # truncate labels
        img_labels_np = truncate_labels(
            sitk.GetArrayFromImage(img_labels), *truncate)
        img_labels = sitk_io.replace_sitk_with_numpy(img_labels, img_labels_np)
    
    # show labels
    print("labels output data type:", img_labels.GetPixelIDTypeAsString())
    img_labels_np = sitk.GetArrayFromImage(img_labels)
    label_ids = np.unique(img_labels_np)
    print("number of labels: {}".format(label_ids.size))
    print(label_ids)
    
    # write images with atlas saved as MagellanMapper/Numpy format to 
    # allow opening as an image within MagellanMapper alongside the labels image
    imgs_write = {
        config.RegNames.IMG_ATLAS.value: img_atlas, 
        config.RegNames.IMG_LABELS.value: img_labels}
    sitk_io.write_reg_images(
        imgs_write, name_prefix, copy_to_suffix=True, 
        ext=os.path.splitext(path_atlas)[1])
    config.resolutions = [img_atlas.GetSpacing()[::-1]]
    img_ref_np = sitk.GetArrayFromImage(img_atlas)
    img_ref_np = img_ref_np[None]
    importer.save_np_image(img_ref_np, name_prefix, 0)

    if df_sm_raw is not None:
        # write raw smoothing metrics
        df_io.data_frames_to_csv(
            df_sm_raw, 
            df_base_path.format(config.PATH_SMOOTHING_RAW_METRICS))
        
    if df_sm is not None:
        # write smoothing metrics to CSV with identifier columns
        df_smoothing_path = df_base_path.format(config.PATH_SMOOTHING_METRICS)
        df_sm.insert(0, config.AtlasMetrics.SAMPLE.value, basename)
        df_sm.insert(0, config.AtlasMetrics.REGION.value, config.REGION_ALL)
        df_sm.insert(0, config.AtlasMetrics.CONDITION.value, "smoothed")
        df_sm.loc[
            df_sm[config.SmoothingMetrics.FILTER_SIZE.value] == 0,
            config.AtlasMetrics.CONDITION.value] = "unsmoothed"
        df_io.data_frames_to_csv(
            df_sm, df_smoothing_path, 
            sort_cols=config.SmoothingMetrics.FILTER_SIZE.value)

    # measure and save whole atlas metrics
    measure_atlas_refinement(
        metrics, img_atlas, img_labels, config.atlas_profile, df_metrics_path)
    
    if show:
        sitk.Show(img_atlas)
        sitk.Show(img_labels)


def measure_atlas_refinement(
        metrics: Dict[Enum, List], img_atlas: sitk.Image,
        img_labels: sitk.Image, atlas_profile: atlas_prof.AtlasProfile,
        path: str = None) -> pd.DataFrame:
    """
    
    Args:
        metrics: Dictionary of metric names to values, which will be modified
            in-place.
        img_atlas: Atlas intensity image.
        img_labels: Atlas annotation image.
        atlas_profile: Atlas profile.
        path: Output path; defaults to None to not save.

    Returns:
        Pandas data frame of metrics.

    """
    # DSC and total volumes of atlas and labels
<<<<<<< HEAD
    print("\nDSC after import:")
    overlap_meas_add = atlas_profile["overlap_meas_add_lbls"]
=======
    overlap_meas_add = config.atlas_profile["overlap_meas_add_lbls"]
    lbls_msg = f" (plus {overlap_meas_add})" if overlap_meas_add else ""
    _logger.info(f"\nMeasuring overlap of atlas and combined labels{lbls_msg}:")
>>>>>>> 68b2329e
    dsc, atlas_mask, labels_mask = measure_overlap_combined_labels(
        img_atlas, img_labels, overlap_meas_add, return_masks=True)
    metrics[config.AtlasMetrics.DSC_ATLAS_LABELS] = [dsc]
    metrics[config.AtlasMetrics.VOL_ATLAS] = [np.sum(atlas_mask)]
    metrics[config.AtlasMetrics.VOL_LABELS] = [np.sum(labels_mask)]
    
    # compactness of whole atlas (non-label) image; use lower threshold for 
    # compactness measurement to minimize noisy surface artifacts
    img_atlas_np = sitk.GetArrayFromImage(img_atlas)
    thresh = atlas_profile["atlas_threshold_all"]
    thresh_atlas = img_atlas_np > thresh
    compactness, _, _ = cv_nd.compactness_3d(
        thresh_atlas, img_atlas.GetSpacing()[::-1])
    metrics[config.SmoothingMetrics.COMPACTNESS] = [compactness]

    _logger.info("\nWhole atlas stats:")
    df = df_io.dict_to_data_frame(metrics, path, show=" ")
    return df  


def measure_overlap(img1, img2, thresh_img1=None, thresh_img2=None,
                    add_to_img1_mask=None, return_masks=False):
    """Measure the Dice Similarity Coefficient (DSC) between two foreground 
    of two images.
    
    Args:
        img1 (:obj:`sitk.Image`): First image.
        img2 (:obj:`sitk.Image`): Image to compare.
        thresh_img1 (float): Threshold to determine the foreground of ``img1``;
            defaults to None to determine by a mean threshold.
        thresh_img2 (float): Threshold to determine the foreground of ``img2``;
            defaults to None to determine by a mean threshold.
        add_to_img1_mask (:obj:`np.ndarray`): Boolean mask to add foreground
            mask of ``img1``; defaults to None. Useful to treat as foreground
            regions that would be thresholded as background but included in
            labels.
        return_masks (bool): True to return the thresholded, mask images
            used for the overlap calculate; defaults to False.
    
    Returns:
        float: The DSC of the foreground of the two given images. If
        ``return_masks`` is True, also returns the masked images as
        :obj:`np.ndarray` arrays.
    """
    # upper threshold does not seem be set with max despite docs for 
    # sitk.BinaryThreshold, so need to set with max explicitly
    img1_np = sitk.GetArrayFromImage(img1)
    thresh_img1_up = float(np.amax(img1_np))
    img2_np = sitk.GetArrayFromImage(img2)
    thresh_img2_up = float(np.amax(img2_np))
    
    # use threshold mean if lower thresholds not given
    if not thresh_img1 or thresh_img1 > thresh_img1_up:
        thresh_img1 = float(filters.threshold_mean(img1_np))
    if not thresh_img2 or thresh_img2 > thresh_img2_up:
        thresh_img2 = float(filters.threshold_mean(img2_np))
    print("Measuring overlap with thresholds of {} (img1) and {} (img2)"
          .format(thresh_img1, thresh_img2))
    
    # similar to simple binary thresholding via Numpy
    binary_img1 = sitk.BinaryThreshold(
        img1, thresh_img1, thresh_img1_up)
    binary_img1_np = sitk.GetArrayFromImage(binary_img1)
    if add_to_img1_mask is not None:
        # add mask to foreground of img1
        binary_img1_np[add_to_img1_mask] = True
        binary_img1 = sitk_io.replace_sitk_with_numpy(
            binary_img1, binary_img1_np)
    binary_img2 = sitk.BinaryThreshold(
        img2, thresh_img2, thresh_img2_up)

    # match world info in case of slight rounding that might prevent the
    # filter from executing
    sitk_io.match_world_info(binary_img1, binary_img2)
    overlap_filter = sitk.LabelOverlapMeasuresImageFilter()
    overlap_filter.Execute(binary_img1, binary_img2)
    total_dsc = overlap_filter.GetDiceCoefficient()
    print("foreground DSC: {}\n".format(total_dsc))
    if return_masks:
        return total_dsc, binary_img1_np, sitk.GetArrayFromImage(binary_img2)
    return total_dsc


def measure_overlap_labels(labels_img1, labels_img2):
    """Measure the mean Dice Similarity Coefficient (DSC) between two 
    labeled images.
    
    Args:
        labels_img1 (:obj:`sitk.Image`): Labels image 1.
        labels_img2 (:obj:`sitk.Image`): Labels image 2.
    
    Returns:
        float: The mean label-by-label DSC of the two given images.
    """
    overlap_filter = sitk.LabelOverlapMeasuresImageFilter()
    overlap_filter.Execute(labels_img1, labels_img2)
    mean_region_dsc = overlap_filter.GetDiceCoefficient()
    _logger.info("Mean label overlap DSC: {}".format(mean_region_dsc))
    return mean_region_dsc


def make_labels_fg(labels_sitk):
    """Make a labels foreground image.
    
    Args:
        labels_sitk (:obj:`sitk.Image`): Labels image where
            0 = background, and all other values are considered foreground.
    
    Returns:
        :obj:`sitk.Image`: Labels foreground image.
    """
    fg_img = sitk.GetArrayFromImage(labels_sitk)
    fg_img[fg_img != 0] = 1
    fg_img_sitk = sitk_io.replace_sitk_with_numpy(labels_sitk, fg_img)
    return fg_img_sitk


def measure_overlap_combined_labels(base_img, labels_img, add_lbls=None,
                                    return_masks=False):
    """Measures the overlap of a combined labels images to another image

    Should be 1.0 by definition when using ``labels_img`` to curate another
    image.

    Args:
        base_img (:obj:`sitk.Image`): Base image.
        labels_img (:obj:`sitk.Image`): Labels image, where all non-zero
            values will be treated as foreground.
        add_lbls (List[int]): Sequence of labels in ``labels_img`` to add
            to the mask for ``base_img``; defaults to None.
        return_masks (bool): True to return the thresholded, mask images
            used for the overlap calculate; defaults to False.

    Returns:
        float: Dice Similarity Coefficient from :meth:`measure_overlap`.

    """
    lbls_fg = make_labels_fg(labels_img)
    mask = None
    if add_lbls is not None:
        # build mask from labels to add to fixed image's foreground, such 
        # as labeled ventricles; TODO: get children of labels rather than 
        # taking labels range, but would need to load labels reference; 
        # TODO: consider using "atlas_threshold_all" profile setting 
        # instead, but would need to ensure that fixed thresholds work 
        # for both atlas and sample histology
        labels_np_abs = np.absolute(sitk.GetArrayFromImage(labels_img))
        mask = np.zeros_like(labels_np_abs, dtype=bool)
        for lbl in add_lbls:
            print("adding abs labels within", lbl)
            mask[np.all([labels_np_abs >= lbl[0], 
                         labels_np_abs < lbl[1]], axis=0)] = True
    print("DSC of thresholded fixed image compared with combined labels:")
    return measure_overlap(
        base_img, lbls_fg, thresh_img2=1, add_to_img1_mask=mask,
        return_masks=return_masks)<|MERGE_RESOLUTION|>--- conflicted
+++ resolved
@@ -1517,14 +1517,8 @@
 
     """
     # DSC and total volumes of atlas and labels
-<<<<<<< HEAD
-    print("\nDSC after import:")
     overlap_meas_add = atlas_profile["overlap_meas_add_lbls"]
-=======
-    overlap_meas_add = config.atlas_profile["overlap_meas_add_lbls"]
     lbls_msg = f" (plus {overlap_meas_add})" if overlap_meas_add else ""
-    _logger.info(f"\nMeasuring overlap of atlas and combined labels{lbls_msg}:")
->>>>>>> 68b2329e
     dsc, atlas_mask, labels_mask = measure_overlap_combined_labels(
         img_atlas, img_labels, overlap_meas_add, return_masks=True)
     metrics[config.AtlasMetrics.DSC_ATLAS_LABELS] = [dsc]
