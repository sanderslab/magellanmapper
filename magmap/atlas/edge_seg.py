# Segmentation based on edge detection
# Author: David Young, 2019
"""Re-segment atlases based on edge detections.
"""
import os
from time import time

import SimpleITK as sitk
import numpy as np

from magmap.atlas import atlas_refiner
from magmap.settings import config
from magmap.cv import chunking, cv_nd, segmenter
from magmap.settings import profiles
from magmap.io import df_io, libmag, sitk_io
from magmap.stats import vols


def _mirror_imported_labels(labels_img_np, start, mirror_mult, axis):
    # mirror labels that have been imported and transformed may have had
    # axes swapped, requiring them to be swapped back
    labels_img_np = atlas_refiner.mirror_planes(
        np.swapaxes(labels_img_np, 0, axis), start, mirror_mult=mirror_mult,
        check_equality=True)
    labels_img_np = np.swapaxes(labels_img_np, 0, axis)
    return labels_img_np


def _is_profile_mirrored():
    # check if profile is set for mirroring, though does not necessarily
    # mean that the image itself is mirrored; allows checking for 
    # simplification by operating on one half and mirroring to the other
    mirror = config.atlas_profile["labels_mirror"]
    return (mirror and mirror[profiles.RegKeys.ACTIVE]
            and mirror["start"] is not None)


def _get_mirror_mult():
    # get the mirrored labels multiplier, which is -1 if set to neg labels
    # and 1 if otherwise
    mirror = config.atlas_profile["labels_mirror"]
    mirror_mult = -1 if mirror and mirror["neg_labels"] else 1
    return mirror_mult


def make_edge_images(path_img, show=True, atlas=True, suffix=None, 
                     path_atlas_dir=None):
    """Make edge-detected atlas and associated labels images.
    
    The atlas is assumed to be a sample (eg microscopy) image on which 
    an edge-detection filter will be applied. The labels image is 
    assumed to be an annotated image whose edges will be found by 
    obtaining the borders of all separate labels. Atlas and labels images
    can be set in :attr:`config.reg_suffixes`. If the labels image suffix is
    an empty string (:attr:`config.reg_suffixes[annotation=""]`) and
    ``path_atlas_dir`` is not used, no labels image will be used.
    
    Args:
        path_img: Path to the image atlas. The labels image will be 
            found as a corresponding, registered image, unless 
            ``path_atlas_dir`` is given.
        show (bool): True if the output images should be displayed; defaults
            to True.
        atlas: True if the primary image is an atlas, which is assumed 
            to be symmetrical. False if the image is an experimental/sample 
            image, in which case erosion will be performed on the full 
            images, and stats will not be performed.
        suffix: Modifier to append to end of ``path_img`` basename for 
            registered image files that were output to a modified name; 
            defaults to None.
        path_atlas_dir: Path to atlas directory to use labels from that 
            directory rather than from labels image registered to 
            ``path_img``, such as when the sample image is registered 
            to an atlas rather than the other way around. Typically 
            coupled with ``suffix`` to compare same sample against 
            different labels. Defaults to None, in which case the labels
            image is loaded from the registered labels image to ``path_img``.
    
    """
    
    # load intensity image from which to detect edges
    atlas_suffix = config.reg_suffixes[config.RegSuffixes.ATLAS]
    if not atlas_suffix:
        if atlas:
            # atlases default to using the atlas volume image
            print("generating edge images for atlas")
            atlas_suffix = config.RegNames.IMG_ATLAS.value
        else:
            # otherwise, use the experimental image
            print("generating edge images for experiment/sample image")
            atlas_suffix = config.RegNames.IMG_EXP.value
    
    # adjust image path with suffix
    mod_path = path_img
    if suffix is not None:
        mod_path = libmag.insert_before_ext(mod_path, suffix)
    
    # load labels image
    labels_from_atlas_dir = path_atlas_dir and os.path.isdir(path_atlas_dir)
    labels_suffix = config.reg_suffixes[config.RegSuffixes.ANNOTATION]
    if labels_suffix is None:
        labels_suffix = config.RegNames.IMG_LABELS.value
    labels_sitk = None
    path_atlas = mod_path
    if labels_from_atlas_dir:
        # load labels from atlas directory
        path_atlas = path_img
        path_labels = os.path.join(path_atlas_dir, labels_suffix)
        print("loading labels from", path_labels)
        labels_sitk = sitk.ReadImage(path_labels)
    elif labels_suffix:
        # load labels registered to sample image
        labels_sitk = sitk_io.load_registered_img(
            mod_path, labels_suffix, get_sitk=True)
    labels_img_np = None if labels_sitk is None else sitk.GetArrayFromImage(
        labels_sitk)
    # load atlas image, set resolution from it
    atlas_sitk = sitk_io.load_registered_img(
        path_atlas, atlas_suffix, get_sitk=True)
    config.resolutions = np.array([atlas_sitk.GetSpacing()[::-1]])
    atlas_np = sitk.GetArrayFromImage(atlas_sitk)
    
    # output images
    atlas_sitk_log = None
    atlas_sitk_edge = None
    labels_sitk_interior = None
    
    log_sigma = config.atlas_profile["log_sigma"]
    if log_sigma is not None and suffix is None:
        # generate LoG and edge-detected images for original image
        print("generating LoG edge-detected images with sigma", log_sigma)
        thresh = (config.atlas_profile["atlas_threshold"]
                  if config.atlas_profile["log_atlas_thresh"] else None)
        atlas_log = cv_nd.laplacian_of_gaussian_img(
            atlas_np, sigma=log_sigma, labels_img=labels_img_np, thresh=thresh)
        atlas_sitk_log = sitk_io.replace_sitk_with_numpy(atlas_sitk, atlas_log)
        atlas_edge = cv_nd.zero_crossing(atlas_log, 1).astype(np.uint8)
        atlas_sitk_edge = sitk_io.replace_sitk_with_numpy(
            atlas_sitk, atlas_edge)
    else:
        # if sigma not set or if using suffix to compare two images, 
        # load from original image to compare against common image
        atlas_edge = sitk_io.load_registered_img(
            path_img, config.RegNames.IMG_ATLAS_EDGE.value)

    erode = config.atlas_profile["erode_labels"]
    if erode["interior"]:
        # make map of label interiors for interior/border comparisons
        print("Eroding labels to generate interior labels image")
        erosion = config.atlas_profile[
            profiles.RegKeys.EDGE_AWARE_REANNOTATION]
        erosion_frac = config.atlas_profile["erosion_frac"]
        interior, _ = erode_labels(
            labels_img_np, erosion, erosion_frac, 
            atlas and _is_profile_mirrored(), _get_mirror_mult())
        labels_sitk_interior = sitk_io.replace_sitk_with_numpy(
            labels_sitk, interior)
    
    # make labels edge and edge distance images
    dist_sitk = None
    labels_sitk_edge = None
    if config.atlas_profile["meas_edge_dists"]:
        dist_to_orig, labels_edge = edge_distances(
            labels_img_np, atlas_edge, spacing=atlas_sitk.GetSpacing()[::-1])
        dist_sitk = sitk_io.replace_sitk_with_numpy(atlas_sitk, dist_to_orig)
        labels_sitk_edge = sitk_io.replace_sitk_with_numpy(
            labels_sitk, labels_edge)
    
    # show all images
    imgs_write = {
        config.RegNames.IMG_ATLAS_LOG.value: atlas_sitk_log, 
        config.RegNames.IMG_ATLAS_EDGE.value: atlas_sitk_edge, 
        config.RegNames.IMG_LABELS_EDGE.value: labels_sitk_edge, 
        config.RegNames.IMG_LABELS_INTERIOR.value: labels_sitk_interior, 
        config.RegNames.IMG_LABELS_DIST.value: dist_sitk, 
    }
    if show:
        for img in imgs_write.values():
            if img: sitk.Show(img)
    
    # write images to same directory as atlas with appropriate suffix
    sitk_io.write_reg_images(imgs_write, mod_path)


def erode_labels(labels_img_np, erosion, erosion_frac=None, mirrored=True,
                 mirror_mult=-1):
    """Erode labels image for use as markers or a map of the interior.
    
    Args:
        labels_img_np (:obj:`np.ndarray`): Numpy image array of labels in
            z,y,x format.
        erosion (dict): Dictionary of erosion filter settings from
            :class:`profiles.RegKeys` to pass to
            :meth:`segmenter.labels_to_markers_erosion`.
        erosion_frac (int): Target erosion fraction; defaults to None.
        mirrored (bool): True if the primary image mirrored/symmatrical, in
            which case erosion will only be performed one symmetric half
            and mirrored to the other half. If False or no symmetry is
            found, such as unmirrored atlases or experimental/sample
            images, erosion will be performed on the full image.
        mirror_mult (int): Multiplier for mirrored labels; defaults to -1
            to make mirrored labels the inverse of their source labels.
    
    Returns:
        :obj:`np.ndarray`, :obj:`pd.DataFrame`: The eroded labels as a new
        array of same shape as that of ``labels_img_np`` and a data frame
        of erosion stats.
    """
    labels_to_erode = labels_img_np
    sym_axis = atlas_refiner.find_symmetric_axis(labels_img_np, mirror_mult)
    is_mirrored = mirrored and sym_axis >= 0
    len_half = None
    if is_mirrored:
        # if symmetric, erode only one symmetric half
        len_half = labels_img_np.shape[sym_axis] // 2
        slices = [slice(None)] * labels_img_np.ndim
        slices[sym_axis] = slice(len_half)
        labels_to_erode = labels_img_np[tuple(slices)]
    
    # convert labels image into markers
    #eroded = segmenter.labels_to_markers_blob(labels_img_np)
    eroded, df = segmenter.labels_to_markers_erosion(
        labels_to_erode, erosion[profiles.RegKeys.MARKER_EROSION],
        erosion_frac, erosion[profiles.RegKeys.MARKER_EROSION_MIN],
        skel_eros_filt_size=erosion[profiles.RegKeys.SKELETON_EROSION])
    if is_mirrored:
        # mirror changes onto opposite symmetric half
        eroded = _mirror_imported_labels(
            eroded, len_half, mirror_mult, sym_axis)
    
    return eroded, df


def edge_aware_segmentation(path_atlas, show=True, atlas=True, suffix=None,
                            exclude_labels=None, mirror_mult=-1):
    """Segment an atlas using its previously generated edge map.
    
    Labels may not match their own underlying atlas image well, 
    particularly in the orthogonal directions in which the labels 
    were not constructed. To improve alignment between the labels 
    and the atlas itself, register the labels to an automated, roughly 
    segmented version of the atlas. The goal is to improve the 
    labels' alignment so that the atlas/labels combination can be 
    used for another form of automated segmentation by registering 
    them to experimental brains via :func:``register``.
    
    Edge files are assumed to have been generated by 
    :func:``make_edge_images``.
    
    Args:
        path_atlas (str): Path to the fixed file, typically the atlas file 
            with stained sections. The corresponding edge and labels 
            files will be loaded based on this path.
        show (bool): True if the output images should be displayed; defaults 
            to True.
        atlas (bool): True if the primary image is an atlas, which is assumed 
            to be symmetrical. False if the image is an experimental/sample 
            image, in which case segmentation will be performed on the full 
            images, and stats will not be performed.
        suffix (str): Modifier to append to end of ``path_atlas`` basename for 
            registered image files that were output to a modified name; 
            defaults to None. If ``atlas`` is True, ``suffix`` will only 
            be applied to saved files, with files still loaded based on the 
            original path.
        exclude_labels (List[int]): Sequence of labels to exclude from the
            segmentation; defaults to None.
        mirror_mult (int): Multiplier for mirrored labels; defaults to -1
            to make mirrored labels the inverse of their source labels.
    """
    # adjust image path with suffix
    load_path = path_atlas
    mod_path = path_atlas
    if suffix is not None:
        mod_path = libmag.insert_before_ext(mod_path, suffix)
        if atlas: load_path = mod_path
    
    # load corresponding files via SimpleITK
    atlas_sitk = sitk_io.load_registered_img(
        load_path, config.RegNames.IMG_ATLAS.value, get_sitk=True)
    atlas_sitk_edge = sitk_io.load_registered_img(
        load_path, config.RegNames.IMG_ATLAS_EDGE.value, get_sitk=True)
    labels_sitk = sitk_io.load_registered_img(
        load_path, config.RegNames.IMG_LABELS.value, get_sitk=True)
    labels_sitk_markers = sitk_io.load_registered_img(
        load_path, config.RegNames.IMG_LABELS_MARKERS.value, get_sitk=True)
    
    # get Numpy arrays of images
    atlas_img_np = sitk.GetArrayFromImage(atlas_sitk)
    atlas_edge = sitk.GetArrayFromImage(atlas_sitk_edge)
    labels_img_np = sitk.GetArrayFromImage(labels_sitk)
    markers = sitk.GetArrayFromImage(labels_sitk_markers)
    
    # segment image from markers
    sym_axis = atlas_refiner.find_symmetric_axis(atlas_img_np)
    mirrorred = atlas and sym_axis >= 0
    len_half = None
    seg_args = {"exclude_labels": exclude_labels}
    edge_prof = config.atlas_profile[profiles.RegKeys.EDGE_AWARE_REANNOTATION]
    if edge_prof:
        edge_filt = edge_prof[profiles.RegKeys.WATERSHED_MASK_FILTER]
        if edge_filt and len(edge_filt) > 1:
            # watershed mask filter settings from atlas profile
            seg_args["mask_filt"] = edge_filt[0]
            seg_args["mask_filt_size"] = edge_filt[1]
    if mirrorred:
        # segment only half of image, assuming symmetry
        len_half = atlas_img_np.shape[sym_axis] // 2
        slices = [slice(None)] * labels_img_np.ndim
        slices[sym_axis] = slice(len_half)
        sl = tuple(slices)
        labels_seg = segmenter.segment_from_labels(
            atlas_edge[sl], markers[sl], labels_img_np[sl], **seg_args)
    else:
        # segment the full image, including excluded labels on the opposite side
        exclude_labels = exclude_labels.tolist().extend(
            (mirror_mult * exclude_labels).tolist())
        seg_args["exclude_labels"] = exclude_labels
        labels_seg = segmenter.segment_from_labels(
            atlas_edge, markers, labels_img_np, **seg_args)
    
    smoothing = config.atlas_profile["smooth"]
<<<<<<< HEAD
    cond = ["edge-aware_seg"]
    if smoothing is not None:
        # smoothing by opening operation based on profile setting
        meas_smoothing = config.atlas_profile["meas_smoothing"]
        cond.append("smoothing")
        df_aggr, df_raw = atlas_refiner.smooth_labels(
            labels_seg, smoothing, config.SmoothingModes.opening,
            meas_smoothing, labels_sitk.GetSpacing()[::-1])
        df_base_path = os.path.splitext(mod_path)[0]
        if df_raw is not None:
            # write raw smoothing metrics
            df_io.data_frames_to_csv(
                df_raw, f"{df_base_path}_{config.PATH_SMOOTHING_RAW_METRICS}")
        if df_aggr is not None:
            # write aggregated smoothing metrics
            df_io.data_frames_to_csv(
                df_aggr, f"{df_base_path}_{config.PATH_SMOOTHING_METRICS}")
=======
    smoothing_mode = config.atlas_profile["smoothing_mode"]
    if smoothing is not None:
        # smoothing by opening operation based on profile setting
        atlas_refiner.smooth_labels(labels_seg, smoothing, smoothing_mode)
>>>>>>> 51d9b747
    
    if mirrorred:
        # mirror back to other half
        labels_seg = _mirror_imported_labels(
            labels_seg, len_half, mirror_mult, sym_axis)
    
    # expand background to smoothed background of original labels to 
    # roughly match background while still allowing holes to be filled
    crop = config.atlas_profile["crop_to_orig"]
    atlas_refiner.crop_to_orig(
        labels_img_np, labels_seg, crop)
    
    if labels_seg.dtype != labels_img_np.dtype:
        # watershed may give different output type, so cast back if so
        labels_seg = labels_seg.astype(labels_img_np.dtype)
    labels_sitk_seg = sitk_io.replace_sitk_with_numpy(labels_sitk, labels_seg)
    
    # show DSCs for labels
    print("\nMeasuring overlap of atlas and combined watershed labels:")
    atlas_refiner.measure_overlap_combined_labels(atlas_sitk, labels_sitk_seg)
    print("Measuring overlap of individual original and watershed labels:")
    atlas_refiner.measure_overlap_labels(labels_sitk, labels_sitk_seg)
    print("\nMeasuring overlap of combined original and watershed labels:")
    atlas_refiner.measure_overlap_labels(
        atlas_refiner.make_labels_fg(labels_sitk), 
        atlas_refiner.make_labels_fg(labels_sitk_seg))
    print()
    
    # measure and save whole atlas metrics
    metrics = {
        config.AtlasMetrics.SAMPLE: [os.path.basename(mod_path)],
        config.AtlasMetrics.REGION: config.REGION_ALL,
        config.AtlasMetrics.CONDITION: "|".join(cond),
    }
    df_metrics_path = libmag.combine_paths(
        mod_path, config.PATH_ATLAS_IMPORT_METRICS)
    atlas_refiner.measure_atlas_refinement(
        metrics, atlas_sitk, labels_sitk, df_metrics_path)

    # show and write image to same directory as atlas with appropriate suffix
    sitk_io.write_reg_images(
        {config.RegNames.IMG_LABELS.value: labels_sitk_seg}, mod_path)
    if show: sitk.Show(labels_sitk_seg)
    return path_atlas


def merge_atlas_segmentations(img_paths, show=True, atlas=True, suffix=None):
    """Merge atlas segmentations for a list of files as a multiprocessing 
    wrapper for :func:``merge_atlas_segmentations``, after which 
    edge image post-processing is performed separately since it 
    contains tasks also performed in multiprocessing.
    
    Args:
        img_paths (List[str]): Sequence of image paths to load.
        show (bool): True if the output images should be displayed; defaults 
            to True.
        atlas (bool): True if the image is an atlas; defaults to True.
        suffix (str): Modifier to append to end of ``img_path`` basename for 
            registered image files that were output to a modified name; 
            defaults to None.
    """
    start_time = time()
    
    # erode all labels images into markers for watershed; not multiprocessed
    # since erosion is itself multiprocessed
    erode = config.atlas_profile["erode_labels"]
    erosion = config.atlas_profile[profiles.RegKeys.EDGE_AWARE_REANNOTATION]
    erosion_frac = config.atlas_profile["erosion_frac"]
    mirrored = atlas and _is_profile_mirrored()
    mirror_mult = _get_mirror_mult()
    dfs_eros = []
    for img_path in img_paths:
        mod_path = img_path
        if suffix is not None:
            mod_path = libmag.insert_before_ext(mod_path, suffix)
        labels_sitk = sitk_io.load_registered_img(
            mod_path, config.RegNames.IMG_LABELS.value, get_sitk=True)
        print("Eroding labels to generate markers for atlas segmentation")
        df = None
        if erode["markers"]:
            # use default minimal post-erosion size (not setting erosion frac)
            markers, df = erode_labels(
                sitk.GetArrayFromImage(labels_sitk), erosion,
                mirrored=mirrored, mirror_mult=mirror_mult)
            labels_sitk_markers = sitk_io.replace_sitk_with_numpy(
                labels_sitk, markers)
            sitk_io.write_reg_images(
                {config.RegNames.IMG_LABELS_MARKERS.value: labels_sitk_markers},
                mod_path)
            df_io.data_frames_to_csv(
                df, "{}_markers.csv".format(os.path.splitext(mod_path)[0]))
        dfs_eros.append(df)
    
    pool = chunking.get_mp_pool()
    pool_results = []
    for img_path, df in zip(img_paths, dfs_eros):
        print("setting up atlas segmentation merge for", img_path)
        # convert labels image into markers
        exclude = df.loc[
            np.isnan(df[config.SmoothingMetrics.FILTER_SIZE.value]),
            config.AtlasMetrics.REGION.value]
        print("excluding these labels from re-segmentation:\n", exclude)
        pool_results.append(pool.apply_async(
            edge_aware_segmentation,
            args=(img_path, show, atlas, suffix, exclude, mirror_mult)))
    for result in pool_results:
        # edge distance calculation and labels interior image generation 
        # are multiprocessed, so run them as post-processing tasks to 
        # avoid nested multiprocessing
        path = result.get()
        mod_path = path
        if suffix is not None:
            mod_path = libmag.insert_before_ext(path, suffix)
        
        dist_sitk = None
        labels_sitk_edge = None
        labels_sitk_interior = None
        meas_edge_dist = config.atlas_profile["meas_edge_dists"]
        erode_interior = erode["interior"]
        if meas_edge_dist or erode_interior:
            labels_sitk = sitk_io.load_registered_img(
                mod_path, config.RegNames.IMG_LABELS.value, get_sitk=True)
            labels_np = sitk.GetArrayFromImage(labels_sitk)
            if meas_edge_dist:
                # make edge distance images and stats
                dist_to_orig, labels_edge = edge_distances(
                    labels_np, path=path,
                    spacing=labels_sitk.GetSpacing()[::-1])
                dist_sitk = sitk_io.replace_sitk_with_numpy(
                    labels_sitk, dist_to_orig)
                labels_sitk_edge = sitk_io.replace_sitk_with_numpy(
                    labels_sitk, labels_edge)
    
            if erode_interior:
                # make interior images from labels using given targeted 
                # post-erosion frac
                interior, _ = erode_labels(
                    labels_np, erosion, erosion_frac=erosion_frac, 
                    mirrored=mirrored, mirror_mult=mirror_mult)
                labels_sitk_interior = sitk_io.replace_sitk_with_numpy(
                    labels_sitk, interior)
        
        # write images to same directory as atlas
        imgs_write = {
            config.RegNames.IMG_LABELS_DIST.value: dist_sitk, 
            config.RegNames.IMG_LABELS_EDGE.value: labels_sitk_edge, 
            config.RegNames.IMG_LABELS_INTERIOR.value: labels_sitk_interior, 
        }
        sitk_io.write_reg_images(imgs_write, mod_path)
        if show:
            for img in imgs_write.values():
                if img: sitk.Show(img)
        print("finished {}".format(path))
    pool.close()
    pool.join()
    print("time elapsed for merging atlas segmentations:", time() - start_time)


def edge_distances(labels, atlas_edge=None, path=None, spacing=None):
    """Measure the distance between edge images.
    
    Args:
        labels: Labels image as Numpy array.
        atlas_edge: Image as a Numpy array of the atlas reduced to its edges. 
            Defaults to None to load from the corresponding registered 
            file path based on ``path``.
        path: Path from which to load ``atlas_edge`` if it is None.
        spacing: Grid spacing sequence of same length as number of image 
            axis dimensions; defaults to None.
    
    Returns:
        An image array of the same shape as ``labels_edge`` with 
        label edge values replaced by corresponding distance values.
    """
    if atlas_edge is None:
        atlas_edge = sitk_io.load_registered_img(
            path, config.RegNames.IMG_ATLAS_EDGE.value)
    
    # create distance map between edges of original and new segmentations
    labels_edge = vols.make_labels_edge(labels)
    dist_to_orig, _, _ = cv_nd.borders_distance(
        atlas_edge != 0, labels_edge != 0, spacing=spacing)
    
    return dist_to_orig, labels_edge


def make_sub_segmented_labels(img_path, suffix=None):
    """Divide each label based on anatomical borders to create a 
    sub-segmented image.
    
    The segmented labels image will be loaded, or if not available, the 
    non-segmented labels will be loaded instead.
    
    Args:
        img_path: Path to main image from which registered images will 
            be loaded.
        suffix: Modifier to append to end of ``img_path`` basename for 
            registered image files that were output to a modified name; 
            defaults to None.
    
    Returns:
        Sub-segmented image as a Numpy array of the same shape as 
        the image at ``img_path``.
    """
    # adjust image path with suffix
    mod_path = img_path
    if suffix is not None:
        mod_path = libmag.insert_before_ext(mod_path, suffix)
    
    # load labels
    labels_sitk = sitk_io.load_registered_img(
        mod_path, config.RegNames.IMG_LABELS.value, get_sitk=True)
    
    # atlas edge image is associated with original, not modified image
    atlas_edge = sitk_io.load_registered_img(
        img_path, config.RegNames.IMG_ATLAS_EDGE.value)
    
    # sub-divide the labels and save to file
    labels_img_np = sitk.GetArrayFromImage(labels_sitk)
    labels_subseg = segmenter.sub_segment_labels(labels_img_np, atlas_edge)
    labels_subseg_sitk = sitk_io.replace_sitk_with_numpy(
        labels_sitk, labels_subseg)
    sitk_io.write_reg_images(
        {config.RegNames.IMG_LABELS_SUBSEG.value: labels_subseg_sitk}, mod_path)
    return labels_subseg<|MERGE_RESOLUTION|>--- conflicted
+++ resolved
@@ -319,14 +319,14 @@
             atlas_edge, markers, labels_img_np, **seg_args)
     
     smoothing = config.atlas_profile["smooth"]
-<<<<<<< HEAD
+    smoothing_mode = config.atlas_profile["smoothing_mode"]
     cond = ["edge-aware_seg"]
     if smoothing is not None:
         # smoothing by opening operation based on profile setting
         meas_smoothing = config.atlas_profile["meas_smoothing"]
         cond.append("smoothing")
         df_aggr, df_raw = atlas_refiner.smooth_labels(
-            labels_seg, smoothing, config.SmoothingModes.opening,
+            labels_seg, smoothing, smoothing_mode,
             meas_smoothing, labels_sitk.GetSpacing()[::-1])
         df_base_path = os.path.splitext(mod_path)[0]
         if df_raw is not None:
@@ -337,12 +337,6 @@
             # write aggregated smoothing metrics
             df_io.data_frames_to_csv(
                 df_aggr, f"{df_base_path}_{config.PATH_SMOOTHING_METRICS}")
-=======
-    smoothing_mode = config.atlas_profile["smoothing_mode"]
-    if smoothing is not None:
-        # smoothing by opening operation based on profile setting
-        atlas_refiner.smooth_labels(labels_seg, smoothing, smoothing_mode)
->>>>>>> 51d9b747
     
     if mirrorred:
         # mirror back to other half
