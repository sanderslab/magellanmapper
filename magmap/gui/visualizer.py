#!/usr/bin/env python
# 3D image visualization
# Author: David Young, 2017, 2020
"""3D Visualization GUI.

This module is the main GUI for visualizing 3D objects from imaging stacks. 
The module can be run either as a script or loaded and initialized by 
calling main().

Examples:
    Launch the GUI with the given file at a particular size and offset::
        
        ./run.py --img /path/to/file.czi --offset 30,50,205 --size 150,150,10
"""
import glob
import pprint
from collections import OrderedDict
from enum import auto, Enum 
import os
import subprocess
import sys
<<<<<<< HEAD
from typing import Dict, Optional, Sequence, TYPE_CHECKING, Tuple, Type
=======
from typing import Dict, Optional, Sequence, TYPE_CHECKING, Tuple, Type, Union
>>>>>>> 5214863f

import matplotlib
matplotlib.use("Qt5Agg")  # explicitly use PyQt5 for custom GUI events
from matplotlib.backends.backend_qt5agg import FigureCanvasQTAgg
from matplotlib import figure
import numpy as np
from PyQt5 import Qt, QtWidgets, QtCore

# adjust for HiDPI screens before QGuiApplication is created, necessary
# on Windows and Linux (not needed but no apparent affect on MacOS)
QtWidgets.QApplication.setAttribute(QtCore.Qt.AA_EnableHighDpiScaling, True)
try:
    # use policy introduced in Qt 5.14 to account for non-integer factor
    # scaling, eg 150%, which avoids excessive window size upscaling
    QtWidgets.QApplication.setHighDpiScaleFactorRoundingPolicy(
        QtCore.Qt.HighDpiScaleFactorRoundingPolicy.RoundPreferFloor)
except AttributeError:
    pass

# import PyFace components after HiDPI adjustment
from pyface import confirmation_dialog
from pyface.api import FileDialog, OK, YES, CANCEL
from pyface.image_resource import ImageResource
from traits.api import Any, Array, Bool, Button, File, Float, Instance, Int, \
    List, observe, on_trait_change, Property, push_exception_handler, Str, \
    HasTraits
from traitsui.api import ArrayEditor, BooleanEditor, CheckListEditor, \
    EnumEditor, FileEditor, HGroup, HSplit, Item, ProgressEditor, RangeEditor, \
    StatusItem, TextEditor, VGroup, View, Tabbed, TabularEditor
from traitsui.basic_editor_factory import BasicEditorFactory
from traitsui.qt4.editor import Editor
from traitsui.tabular_adapter import TabularAdapter
from tvtk.pyface.scene_editor import SceneEditor
from tvtk.pyface.scene_model import SceneModelError
from mayavi.tools.mlab_scene_model import MlabSceneModel
from mayavi.core.ui.mayavi_scene import MayaviScene
import vtk

import run
from magmap.atlas import ontology
from magmap.brain_globe import bg_controller
from magmap.cv import colocalizer, cv_nd, detector, segmenter, verifier
from magmap.gui import atlas_editor, atlas_threads, import_threads, \
    roi_editor, vis_3d, vis_handler
from magmap.io import cli, importer, libmag, naming, np_io, sitk_io, sqlite
from magmap.plot import colormaps, plot_2d, plot_3d
from magmap.settings import config, prefs_prof, profiles

if TYPE_CHECKING:
<<<<<<< HEAD
    from bg_atlasapi import BrainGlobeAtlas

=======
    from magmap.plot import plot_support
>>>>>>> 5214863f

# logging instance
_logger = config.logger.getChild(__name__)


def main():
    """Starts the visualization GUI.
    
    Also sets up exception handling.
    """
    # show complete stacktraces for debugging
    push_exception_handler(reraise_exceptions=True)

    # suppress output window on Windows but print errors to console
    vtk_out = vtk.vtkOutputWindow()
    vtk_out.SetInstance(vtk_out)

    # create Trait-enabled GUI
    visualization = Visualization()
    visualization.configure_traits()
    

class _MPLFigureEditor(Editor):
    """Custom TraitsUI editor to handle Matplotlib figures."""
    scrollable = True

    def init(self, parent):
        self.control = self._create_canvas(parent)
        self.set_tooltip()

    def update_editor(self):
        pass

    def _create_canvas(self, parent):
        """Create canvas through the Matplotlib Qt backend."""
        mpl_canvas = FigureCanvasQTAgg(self.value)
        return mpl_canvas


class MPLFigureEditor(BasicEditorFactory):
    """Custom TraitsUI editor for a Matplotlib figure."""
    klass = _MPLFigureEditor


class SegmentsArrayAdapter(TabularAdapter):
    """Blobs TraitsUI table adapter."""
    columns = [("i", "index"), ("z", 0), ("row", 1), ("col", 2),
               ("radius", 3), ("confirmed", 4), ("channel", 6), ("abs_z", 7), 
               ("abs_y", 8), ("abs_x", 9)]
    index_text = Property
    
    def _get_index_text(self):
        return str(self.row)


class ProfileCats(Enum):
    """Profile categories enumeration."""
    ROI = "ROI profiles"
    ATLAS = "Atlas profiles"
    GRID = "Grid Search"


class TraitsList(HasTraits):
    """Generic Traits-enabled list."""
    selections = List([""])


class ProfilesArrayAdapter(TabularAdapter):
    """Profiles TraitsUI table adapter."""
    columns = [("Category", 0), ("Profile", 1), ("Channel", 2)]
    widths = {0: 0.3, 1: 0.6, 2: 0.1}

    def get_width(self, object, trait, column):
        """Specify column widths."""
        return self.widths[column]


class ImportFilesArrayAdapter(TabularAdapter):
    """Import files TraitsUI table adapter."""
    columns = [("File", 0), ("Channel", 1)]
    widths = {0: 0.9, 1: 0.1}

    def get_width(self, object, trait, column):
        """Specify column widths."""
        return self.widths[column]


class ImportModes(Enum):
    """Enumerations for import modes."""
    DIR = auto()
    MULTIPAGE = auto()


class Styles2D(Enum):
    """Enumerations for 2D ROI GUI styles."""
    SQUARE = "Square layout"
    SQUARE_3D = "Square with 3D"
    SINGLE_ROW = "Single row"
    WIDE = "Wide region"
    ZOOM3 = "3 level zoom"
    ZOOM4 = "4 level zoom"
    THIN_ROWS = "Thin rows"


class RegionOptions(Enum):
    """Enumerations for region options."""
    BOTH_SIDES = "Both sides"
    INCL_CHILDREN = "Children"
    APPEND = "Append"
    SHOW_ALL = "Show all"


class AtlasEditorOptions(Enum):
    """Enumerations for Atlas Editor options."""
    SHOW_LABELS = "Labels"
    SYNC_ROI = "Sync ROI"
    ZOOM_ROI = "Zoom ROI"
    CROSSHAIRS = "Crosshairs"


class Vis3dOptions(Enum):
    """Enumerations for 3D viewer options."""
    RAW = "Raw"
    SURFACE = "Surface"
    CLEAR = "Clear"
    PANES = "Panes"
    SHADOWS = "Shadows"


class BlobsVisibilityOptions(Enum):
    """Enumerations for blob visibility options."""
    VISIBLE = "Visible"


class ColocalizeOptions(Enum):
    """Enumerations for co-localization options."""
    DEFAULT = ""
    INTENSITY = "Intensity"
    MATCHES = "Matches"


class BlobColorStyles(Enum):
    """Enumerations for blob color style options."""
    ATLAS_LABELS = "Atlas label colors"
    UNIQUE = "Unique colors"
    CHANNEL = "Channel colors"


class ControlsTabs(Enum):
    """Enumerations for controls tabs."""
    ROI = auto()
    DETECT = auto()
    PROFILES = auto()
    ADJUST = auto()
    IMPORT = auto()


class BrainGlobeArrayAdapter(TabularAdapter):
    """Import files TraitsUI table adapter."""
    columns = [("Atlas", 0), ("Ver", 1), ("Installed?", 2)]
    widths = {0: 0.5, 1: 0.1, 2: 0.4}

    def get_width(self, object, trait, column):
        """Specify column widths."""
        return self.widths[column]


class Visualization(HasTraits):
    """GUI for choosing a region of interest and segmenting it.
    
    TraitUI-based graphical interface for selecting dimensions of an
    image to view and segment.
    
    Attributes:
        x_low, x_high, ... (Int): Low and high values for image coordinates.
        x_offset: Integer trait for x-offset.
        y_offset: Integer trait for y-offset.
        z_offset: Integer trait for z-offset.
        scene: The main scene
        btn_redraw: Button editor for drawing the reiong of
            interest.
        btn_detect: Button editor for segmenting the ROI.
        roi: The ROI.
        segments: Array of segments; if None, defaults to a Numpy array
            of zeros with one row.
        segs_selected: List of indices of selected segments.
        controls_created (Bool): True if the controls have been created;
            defaults to False.
        mpl_fig_active (Any): The Matplotlib figure currently shown.
        scene_3d_shown (bool): True if the Mayavi 3D plot has been shown.
        selected_viewer_tab (Enum): The Enum corresponding to the selected
            tab in the viewer panel.
        select_controls_tab (int): Enum value from :class:`ControlsTabs` to
            select the controls panel tab.
        stale_viewers (
            dict[:class:`magmap.gui.vis_handler.vis_handler.ViewerTabs`,
            :class:`magmap.gui.vis_handler.vis_handler.StaleFlags`]):
            Dictionary of viewer tab Enums to stale flag Enums, where the
            flag indicates the update that the viewer would require.
            Defaults to all viewers set to
            :class:`vis_handler.StaleFlags.IMAGE`.
    
    """
    #: default ROI name.
    _ROI_DEFAULT: str = "None selected"

    # File selection

    _filename = File  # file browser
    _channel_names = Instance(TraitsList)
    _channel = List  # selected channels, 0-based
    _rgb = Bool(config.rgb, tooltip="Show image as RGB(A)")
    _rgb_enabled = Bool
    
    # main registered image available and selected dropdowns
    _main_img_name_avail = Str
    _main_img_names_avail = Instance(TraitsList)
    _MAIN_IMG_NAME_AVAIL_DEFAULT = "Available ({})"
    _main_img_name = Str
    _main_img_names = Instance(TraitsList)
    _MAIN_IMG_NAME_DEFAULT = "Selected ({})"
    
    # labels registered image selection dropdown
    _labels_img_name = Str
    _labels_img_names = Instance(TraitsList)
    
    _labels_ref_path = Str  # labels ontology reference path
    _labels_ref_btn = Button("Browse")  # button to select ref file
    _reload_btn = Button("Reload")  # button to reload images
    
    # ROI selection

    # image coordinate limits
    x_low = Int(0)
    x_high = Int(100)
    y_low = Int(0)
    y_high = Int(100)
    z_low = Int(0)
    z_high = Int(100)

    # ROI offset and shape
    x_offset = Int
    y_offset = Int
    z_offset = Int
    roi_array = Array(Int, shape=(1, 3), editor=ArrayEditor(format_str="%0d"))
    _roi_center = Bool(tooltip="Treat the offset as the center of the ROI")

    btn_redraw = Button("Redraw")
    _btn_save_fig = Button("Save Figure")
    _roi_btn_help = Button("Help")
    roi = None  # combine with roi_array?
    _rois_selections = Instance(TraitsList)
    rois_check_list = Str
    _rois_dict = None
    _rois = None
    _roi_feedback = Str()
    
    # Detect panel
    
    btn_detect = Button("Detect")
    btn_save_segments = Button("Save Blobs")
    _segs_chls_names = Instance(TraitsList)  # blob detection channels
    _segs_chls = List  # selected channels, 0-based
    _segs_labels = List(  # blob label selector
        ["-1"],
        tooltip="All blob labels will be set to this value when running Detect",
    )
    _segs_visible = List  # blob visibility options
    _colocalize = List  # blob co-localization options
    _blob_color_style = List  # blob coloring
    _segments = Array  # table of blobs
    _segs_moved = []  # orig seg of moved blobs to track for deletion
    _scale_detections_low = 0.0
    _scale_detections_high = Float  # needs to be trait to dynamically update
    scale_detections = Float(
        tooltip="Change the size of blobs in the 3D viewer"
    )
    # for blob mask slider
    _segs_mask_low = 1
    _segs_mask_high = Int(1)
    _segs_mask = Int(
        1, tooltip="Change the fraction of blobs shown in the 3D viewer"
    )
    segs_selected = List  # indices
    _segs_row_scroll = Int()  # row index to scroll the table
    # multi-select to allow updating with a list, but segment updater keeps
    # selections to single when updating them
    segs_table = TabularEditor(
        adapter=SegmentsArrayAdapter(), multi_select=True, 
        selected_row="segs_selected", scroll_to_row="_segs_row_scroll")
    segs_in_mask = None  # boolean mask for segments in the ROI
    segs_cmap = None
    segs_feedback = Str("Segments output")
    labels = None  # segmentation labels

    # Profiles panel

    _profiles_cats = List
    _profiles_names = Instance(TraitsList)
    _profiles_name = Str
    _profiles_chls = List(
        tooltip="Channels to apply the selected profile"
    )
    _profiles_table = TabularEditor(
        adapter=ProfilesArrayAdapter(), editable=True, auto_resize_rows=True,
        stretch_last_section=False, drag_move=True)
    _profiles = List  # profiles table list
    _profiles_add_btn = Button(
        "Add",
        tooltip="Click to add the selected profile for the checked channels.\n"
                "Press Backspace/Delete key to remove the selected table row.\n"
                "Drag rows to rearrange the order of loaded profiles."
    )
    _profiles_load_btn = Button(
        "Rescan",
        tooltip="Rescan the 'profiles' folder for YAML files"
    )
    _profiles_preview = Str  # preview the selected profile
    _profiles_combined = Str  # combined profiles for selected category
    _profiles_ver = Str
    _profiles_reset_prefs_btn = Button("Reset preferences")
    _profiles_btn_help = Button("Help")
    _profiles_reset_prefs = Bool  # trigger resetting prefs in handler

    # Image adjustment panel

    _imgadj_names = Instance(TraitsList)
    _imgadj_name = Str
    _imgadj_chls_names = Instance(TraitsList)
    _imgadj_chls = Str
    _imgadj_min = Float
    _imgadj_min_low = Float
    _imgadj_min_high = Float
    _imgadj_min_auto = Bool
    _imgadj_max = Float
    _imgadj_max_low = Float
    _imgadj_max_high = Float
    _imgadj_max_auto = Bool
    _imgadj_brightness = Float
    _imgadj_brightness_low = Float
    _imgadj_brightness_high = Float
    _imgadj_contrast = Float
    _imgadj_alpha = Float
    _imgadj_alpha_blend = Float(0.5)
    _imgadj_alpha_blend_check = Bool(
        tooltip="Blend the overlapping parts of imags to shown alignment.\n"
                "Applied to the first two channels of the main image."
    )

    # Image import panel

    _import_browser = File
    _import_table = TabularEditor(
        adapter=ImportFilesArrayAdapter(), editable=True, auto_resize_rows=True,
        stretch_last_section=False)
    _import_paths = List  # import paths table list
    _import_btn = Button("Import files")
    _import_btn_enabled = Bool
    _import_clear_btn = Button("Clear import")
    _import_res = Array(np.float, shape=(1, 3))
    _import_mag = Float(1.0)
    _import_zoom = Float(1.0)
    _import_shape = Array(np.int, shape=(1, 5), editor=ArrayEditor(
        width=-40, format_str="%0d"))
    # map bits to bytes for constructing Numpy data type
    _IMPORT_BITS = OrderedDict((
        ("Bit", ""), ("8", "1"), ("16", "2"), ("32", "3"), ("64", "4")))
    _import_bit = List
    # map numerical signage and precision to Numpy data type
    _IMPORT_DATA_TYPES = OrderedDict((
        ("Type", ""),
        ("Unsigned integer", "u"),
        ("Signed integer", "i"),
        ("Floating point", "f"),
    ))
    _import_data_type = List
    # map byte order name to Numpy symbol
    _IMPORT_BYTE_ORDERS = OrderedDict((
        ("Default order", "="), ("Little endian", "<"), ("Big endian", ">")))
    _import_byte_order = List
    _import_prefix = Str
    _import_feedback = Str
    
    # BrainGlobe panel
    
    _bg_atlases = List
    _bg_atlases_sel = List
    _bg_atlases_table = TabularEditor(
        adapter=BrainGlobeArrayAdapter(), editable=False, auto_resize_rows=True,
        stretch_last_section=False, selected="_bg_atlases_sel")
    _bg_access_btn = Button("Open")
    _bg_remove_btn = Button("Remove")
    _bg_feedback = Str

    # Image viewers

    atlas_eds = []  # open atlas editors
    flipz = True  # True to invert 3D vis along z-axis
    controls_created = Bool(False)
    mpl_fig_active = Any
    scene = Instance(MlabSceneModel, ())
    scene_3d_shown = False  # 3D Mayavi display shown
    selected_viewer_tab = vis_handler.ViewerTabs.ROI_ED
    select_controls_tab = Int(-1)
    
    # Viewer options
    
    _check_list_3d = List(
        tooltip="Raw: show raw intensity image; limit region to ROI\n"
                "Surface: render as surface; uncheck to render as points\n"
                "Clear: clear scene before drawing new objects\n"
                "Panes: show back and top panes\n"
                "Shadows: show blob shadows as circles")
    _check_list_2d = List(
        tooltip="Filtered: show filtered image after detection in ROI planes\n"
                "Border: margin around ROI planes\n"
                "Seg: segment blobs during detection in ROI planes\n"
                "Grid: overlay a grid in ROI planes\n"
                "MIP: maximum intensity projection in overview images")
    _DEFAULTS_2D = [
        "Filtered", "Border", "Seg", "Grid", "MIP"]
    _planes_2d = List
    _border_on = False  # remembers last border selection
    _DEFAULT_BORDER = np.zeros(3)  # default ROI border size
    _DEFAULTS_PLANES_2D = ["xy", "xz", "yz"]
    _circles_2d = List  # ROI editor circle styles
    _styles_2d = List
    _atlas_ed_options = List(
        tooltip="Labels: show a description when hovering over an atlas label"
                "in\nboth the ROI and Atlas Editors\n"
                "Sync ROI: move to the ROI offset whenever it changes\n"
                "Zoom ROI: zoom into ROI; select Center to center ROI on "
                "crosshairs\n"
                "Crosslines: show lines for orthogonal planes")
    _atlas_ed_options_prev = []  # last atlas ed option settings
    
    # atlas labels
    _atlas_label = None
    _structure_scale_low = -1
    _structure_scale_high = 20
    _structure_scale = Int(_structure_scale_high)  # ontology structure levels
    _structure_remap_btn = Button(
        "Remap",
        tooltip="Remap atlas labels to this level")
    _region_name = Str(
        tooltip="Navigate to selected region. Start typing to search.")
    _region_names = Instance(TraitsList)
    # tooltip for both text box and options since options group has no main
    # label to display a tooltip
    _region_id = Str(  
        tooltip="IDs: IDs of labels to navigate to. Add +/- to including both\n"
                "sides. Separate multiple IDs by commas.\n"
                "Both sides: include correspondings labels from opposite sides"
                "\nChildren: include all children of the label\n"
                "Append: append label IDs; uncheck to navigate to group\n"
                "Show all: show abbreviations for all visible labels")
    _region_options = List
    
    _mlab_title = None
    _circles_opened_type = None  # enum of circle style for opened 2D plots
    _opened_window_style = None  # 2D plots window style curr open
    _img_region = None
    _PREFIX_BOTH_SIDES = "+/-"
    _camera_pos = None
    _roi_ed_fig = Instance(figure.Figure, ())
    _atlas_ed_fig = Instance(figure.Figure, ())
    
    # Status bar
    
    _status_bar_msg = Str()  # text for status bar
    _prog_pct = Int(0)
    _prog_msg = Str()

    # ROI selector panel
    panel_roi_selector = VGroup(
        VGroup(
            HGroup(
                Item("_filename", label="File", style="simple",
                     editor=FileEditor(entries=10, allow_dir=False)),
            ),
            HGroup(
                Item("_channel", label="Channels", style="custom",
                     enabled_when="not _rgb",
                     editor=CheckListEditor(
                         name="object._channel_names.selections", cols=8)),
                Item("_rgb", label="RGB", enabled_when="_rgb_enabled"),
            ),
            label="Image path",
        ),
        VGroup(
            HGroup(
                Item("_main_img_name_avail", label="Intensity", springy=True,
                     editor=CheckListEditor(
                         name="object._main_img_names_avail.selections",
                         format_func=lambda x: x)),
                Item("_main_img_name", show_label=False, springy=True,
                     editor=CheckListEditor(
                         name="object._main_img_names.selections",
                         format_func=lambda x: x)),
                Item("_reload_btn", show_label=False),
            ),
            HGroup(
                Item("_labels_img_name", label="Labels", springy=True,
                     editor=CheckListEditor(
                         name="object._labels_img_names.selections",
                         format_func=lambda x: x)),
                Item("_labels_ref_path", label="Reference", style="simple"),
                Item("_labels_ref_btn", show_label=False),
            ),
            label="Registered Images",
        ),
        VGroup(
            Item("rois_check_list", label="ROIs",
                 editor=CheckListEditor(
                     name="object._rois_selections.selections")),
            HGroup(
                Item("roi_array", label="Size (x,y,z)"),
                Item("_roi_center", label="Center",
                     editor=BooleanEditor()),
            ),
            Item("x_offset",
                 editor=RangeEditor(
                     low_name="x_low",
                     high_name="x_high",
                     mode="slider")),
            Item("y_offset",
                 editor=RangeEditor(
                     low_name="y_low",
                     high_name="y_high",
                     mode="slider")),
            Item("z_offset",
                 editor=RangeEditor(
                     low_name="z_low",
                     high_name="z_high",
                     mode="slider")),
            label="Region of Interest",
        ),
        VGroup(
            Item("_check_list_2d", style="custom", label="ROI Editor",
                 editor=CheckListEditor(
                     values=_DEFAULTS_2D, cols=5, format_func=lambda x: x)),
            HGroup(
                Item("_circles_2d", style="simple", show_label=False,
                     editor=CheckListEditor(
                         values=[e.value for e in
                                 roi_editor.ROIEditor.CircleStyles],
                         format_func=lambda x: x)),
                Item("_planes_2d", style="simple", show_label=False,
                     editor=CheckListEditor(
                         values=_DEFAULTS_PLANES_2D,
                         format_func=lambda x: "Plane {}".format(x.upper()))),
                Item("_styles_2d", style="simple", show_label=False,
                     springy=True,
                     editor=CheckListEditor(
                         values=[e.value for e in Styles2D],
                         format_func=lambda x: x)),
            ),
            HGroup(
                Item("_atlas_ed_options", style="custom", label="Atlas Editor",
                     editor=CheckListEditor(
                         values=[e.value for e in AtlasEditorOptions],
                         cols=len(AtlasEditorOptions),
                         format_func=lambda x: x)),
            ),
            Item("_check_list_3d", style="custom", label="3D Viewer",
                 editor=CheckListEditor(
                     values=[e.value for e in Vis3dOptions],
                     cols=len(Vis3dOptions), format_func=lambda x: x)),
            label="Viewer Options",
        ),
        HGroup(
            Item("_structure_scale", label="Atlas level",
                 editor=RangeEditor(
                     low_name="_structure_scale_low",
                     high_name="_structure_scale_high",
                     mode="slider")),
            Item("_structure_remap_btn", show_label=False),
        ),
        Item("_region_name", label="Region",
             editor=EnumEditor(
                 name="object._region_names.selections",
                 completion_mode="popup", evaluate=True)),
        HGroup(
            Item("_region_id", label="IDs",
                 editor=TextEditor(
                     auto_set=False, enter_set=True, evaluate=str)),
            Item("_region_options", style="custom", show_label=False,
                 editor=CheckListEditor(
                     values=[e.value for e in RegionOptions],
                     cols=len(RegionOptions), format_func=lambda x: x)),
        ),
        # give initial focus to text editor that does not trigger any events to
        # avoid inadvertent actions by the user when the window first displays;
        # set width to any small val to get smallest size for the whole panel
        Item("_roi_feedback", style="custom", show_label=False, has_focus=True,
             width=100),
        
        # generate progress bar but give essentially no height since it will
        # be moved to the status bar in the handler
        Item("_prog_pct", show_label=False, height=-2,
             editor=ProgressEditor(min=0, max=100)),
        
        HGroup(
            Item("btn_redraw", show_label=False),
            Item("_btn_save_fig", show_label=False),
            Item("_roi_btn_help", show_label=False),
        ),
        label="ROI",
    )
    
    # blob detections panel
    panel_detect = VGroup(
        HGroup(
            Item("btn_detect", show_label=False),
            Item("_segs_chls", label="Chl", style="custom",
                 editor=CheckListEditor(
                     name="object._segs_chls_names.selections", cols=8)),
        ),
        HGroup(
            Item("btn_save_segments", show_label=False),
            Item("_segs_labels", label="Change labels to",
                 editor=CheckListEditor(
                     values=[str(c) for c in
                             roi_editor.DraggableCircle.BLOB_COLORS.keys()],
                     format_func=lambda x: x)),
        ),
        HGroup(
            Item("_segs_visible", style="custom", show_label=False,
                 editor=CheckListEditor(
                     values=[e.value for e in BlobsVisibilityOptions],
                     cols=len(BlobsVisibilityOptions),
                     format_func=lambda x: x)),
            Item("_colocalize", label="Co-localize by",
                 editor=CheckListEditor(
                     values=[e.value for e in ColocalizeOptions],
                     format_func=lambda x: x)),
            Item("_blob_color_style", show_label=False, springy=True,
                 editor=CheckListEditor(
                     values=[e.value for e in BlobColorStyles],
                     format_func=lambda x: x)),
        ),
        Item("scale_detections", label="Scale 3D blobs",
             editor=RangeEditor(
                 low_name="_scale_detections_low",
                 high_name="_scale_detections_high",
                 mode="slider", format="%.3g")),
        Item("_segs_mask", label="3D blobs mask size",
             editor=RangeEditor(
                 low_name="_segs_mask_low",
                 high_name="_segs_mask_high",
                 mode="slider")),
        VGroup(
            Item("_segments", editor=segs_table, show_label=False),
            Item("segs_feedback", style="custom", show_label=False),
        ),
        label="Detect",
    )

    # profiles panel
    panel_profiles = VGroup(
        # profile selectors
        VGroup(
            HGroup(
                Item("_profiles_cats", style="simple", show_label=False,
                     editor=CheckListEditor(
                         values=[e.value for e in ProfileCats], cols=1,
                         format_func=lambda x: x)),
                Item("_profiles_chls", label="Chls", style="custom",
                     editor=CheckListEditor(
                         name="object._channel_names.selections", cols=8)),
            ),
            HGroup(
                Item("_profiles_name", show_label=False,
                     editor=CheckListEditor(
                         name="object._profiles_names.selections",
                         format_func=lambda x: x)),
                Item("_profiles_add_btn", show_label=False),
                Item("_profiles_load_btn", show_label=False),
            ),
            label="Profile Selection",
        ),
        
        # selected profile preview and table of profiles
        VGroup(
            # neg height to ignore optimal height
            Item("_profiles_preview", style="custom", show_label=False,
                 height=-100),
            Item("_profiles", editor=_profiles_table, show_label=False),
            label="Profile Preview",
        ),
        
        # combined profiles dict
        VGroup(
            Item("_profiles_combined", style="custom", show_label=False),
            label="Combined profiles",
        ),
        
        # settings/preferences
        VGroup(
            HGroup(
                Item("_profiles_ver", style="readonly",
                     label="MagellanMapper version:"),
            ),
            HGroup(
                Item("_profiles_reset_prefs_btn", show_label=False),
                Item("_profiles_btn_help", show_label=False),
            ),
            label="Settings",
        ),
        label="Profiles",
    )

    # image adjustment panel
    panel_imgadj = VGroup(
        HGroup(
            Item("_imgadj_name", label="Image",
                 editor=CheckListEditor(
                     name="object._imgadj_names.selections")),
            Item("_imgadj_chls", label="Channel",
                 editor=CheckListEditor(
                     name="object._imgadj_chls_names.selections")),
        ),
        HGroup(
            Item("_imgadj_min", label="Minimum", editor=RangeEditor(
                     low_name="_imgadj_min_low", high_name="_imgadj_min_high",
                     mode="slider", format="%.4g")),
            Item("_imgadj_min_auto", label="Auto", editor=BooleanEditor()),
        ),
        HGroup(
            Item("_imgadj_max", label="Maximum", editor=RangeEditor(
                     low_name="_imgadj_max_low", high_name="_imgadj_max_high",
                     mode="slider", format="%.4g")),
            Item("_imgadj_max_auto", label="Auto", editor=BooleanEditor()),
        ),
        HGroup(
            Item("_imgadj_brightness", label="Brightness", editor=RangeEditor(
                     low_name="_imgadj_brightness_low",
                     high_name="_imgadj_brightness_high", mode="slider",
                     format="%.4g"))
        ),
        HGroup(
            Item("_imgadj_contrast", label="Contrast", editor=RangeEditor(
                     low=0.0, high=2.0, mode="slider", format="%.3g")),
        ),
        HGroup(
            Item("_imgadj_alpha", label="Opacity", editor=RangeEditor(
                 low=0.0, high=1.0, mode="slider", format="%.3g")),
        ),
        
        HGroup(
            # alpha blending controls
            Item("_imgadj_alpha_blend_check", label="Blend"),
            Item("_imgadj_alpha_blend", show_label=False, editor=RangeEditor(
                 low=0.0, high=1.0, mode="slider", format="%.3g"),
                 enabled_when="_imgadj_alpha_blend_check"),
        ),
        label="Adjust Image",
    )
    
    # import panel
    panel_import = VGroup(
        VGroup(
            HGroup(
                # prevent label from squeezing the width of rest of controls
                Item("_import_browser", label="Select first file to import",
                     style="simple",
                     editor=FileEditor(entries=10, allow_dir=True)),
            ),
            Item("_import_paths", editor=_import_table, show_label=False),
            label="Import File Selection"
        ),
        VGroup(
            Item("_import_res", label="Resolutions (x,y,z)", format_str="%.4g"),
            HGroup(
                Item("_import_mag", label="Objective magnification"),
                Item("_import_zoom", label="Zoom"),
            ),
            label="Microscope Metadata",
        ),
        VGroup(
            Item("_import_shape", label="Shape (chl, x, y, z, time)"),
            HGroup(
                Item("_import_prefix", style="simple", label="Path"),
            ),
            HGroup(
                Item("_import_bit", style="simple", label="Data Bit",
                     editor=CheckListEditor(
                         values=tuple(_IMPORT_BITS.keys()), cols=1)),
                Item("_import_data_type", style="simple", show_label=False,
                     editor=CheckListEditor(
                         values=tuple(_IMPORT_DATA_TYPES.keys()), cols=1)),
                Item("_import_byte_order", style="simple", show_label=False,
                     editor=CheckListEditor(
                         values=tuple(_IMPORT_BYTE_ORDERS.keys()), cols=1)),
            ),
            label="Output image file"
        ),
        HGroup(
            Item("_import_btn", show_label=False,
                 enabled_when="_import_btn_enabled"),
            Item("_import_clear_btn", show_label=False),
        ),
        Item("_import_feedback", style="custom", show_label=False),
        label="Import",
    )

    # BrainGlobe panel
    panel_brain_globe = VGroup(
        VGroup(
            Item("_bg_atlases", editor=_bg_atlases_table, show_label=False),
            label="BrainGlobe Atlases"
        ),
        HGroup(
            Item("_bg_access_btn", show_label=False),
            Item("_bg_remove_btn", show_label=False),
        ),
        Item("_bg_feedback", style="custom", show_label=False),
        label="BrainGlobe",
    )

    # tabbed panel of options
    panel_options = Tabbed(
        panel_roi_selector,
        panel_detect,
        panel_profiles,
        panel_imgadj,
        panel_import,
        panel_brain_globe,
    )

    # tabbed panel with ROI Editor, Atlas Editor, and Mayavi scene
    panel_figs = Tabbed(
        # set a small width to allow window to be resized down to this size
        Item("_roi_ed_fig", label="ROI Editor", show_label=False,
             editor=MPLFigureEditor(), width=100),
        Item("_atlas_ed_fig", label="Atlas Editor", show_label=False,
             editor=MPLFigureEditor()),
        Item("scene", label="3D Viewer", show_label=False,
             editor=SceneEditor(scene_class=MayaviScene)),
    )

    # icon as a Pyface resource if image file exists
    icon_img = (ImageResource(str(config.ICON_PATH))
                if config.ICON_PATH.exists() else None)
    
    # set up the GUI layout; 
    view = View(
        # control the HSplit width ratio by setting min widths for an item in
        # each Tabbed view and initial window total width; panel_figs expands
        # to fill the remaining space
        HSplit(
            panel_options,
            panel_figs,
            id=f"{__name__}.panel_split",
        ),
        # initial window width, which can be resized down to the minimum
        # widths of each panel in the HSplit
        width=1200,
        # keeps window top bar within screen in small displays on Windows
        height=600,
        handler=vis_handler.VisHandler(),
        title="MagellanMapper",
        statusbar=[
            "_status_bar_msg",
            # reduce width of progress message so it's next to the bar
            StatusItem("_prog_msg", width=20)],
        resizable=True,
        icon=icon_img,
        # set ID to trigger saving TraitsUI preferences for window size/position
        id=f"{__name__}.{__qualname__}",
    )
    
    def __init__(self):
        """Initialize GUI."""
        HasTraits.__init__(self)
        
        # get saved preferences
        prefs = config.prefs
        
        # set up callback flags
        self._ignore_roi_offset_change = False
        
        # set up ROI Editor option
        self._set_border(True)
        self._circles_2d = [self.validate_pref(
            prefs.roi_circles, roi_editor.ROIEditor.CircleStyles.CIRCLES.value,
            roi_editor.ROIEditor.CircleStyles)]
        self._planes_2d = [self.validate_pref(
            prefs.roi_plane, self._DEFAULTS_PLANES_2D[0],
            self._DEFAULTS_PLANES_2D)]
        self._styles_2d = [self.validate_pref(
            prefs.roi_styles, Styles2D.SQUARE.value, Styles2D)]
        # self._check_list_2d = [self._DEFAULTS_2D[1]]
        
        self._check_list_3d = [
            Vis3dOptions.RAW.value, Vis3dOptions.SURFACE.value]
        if (config.roi_profile["vis_3d"].lower()
                == Vis3dOptions.SURFACE.value.lower()):
            # check "surface" if set in profile
            self._check_list_3d.append(Vis3dOptions.SURFACE.value)
        # self._structure_scale = self._structure_scale_high
        
        # set up atlas region names
        self._region_names = TraitsList()
        self._region_id_map = {}
        self._region_options_prev: Dict[Enum, bool] = {}
        self._region_options = [RegionOptions.INCL_CHILDREN.value]
        
        # set up blobs
        self.blobs = detector.Blobs()
        self._blob_color_style = [BlobColorStyles.ATLAS_LABELS.value]

        # set up profiles selectors
        self._profiles_cats = [ProfileCats.ROI.value]
        self._update_profiles_names()
        self._ignore_profiles_update = True
        self._init_profiles()
        
        # set up settings controls
        self._profiles_ver = libmag.get_version(True)
        self._profiles_reset_prefs = False

        # set up image import
        self._clear_import_files(False)
        
        # set up BrainGlobe atlases
        self._brain_globe_panel: bg_controller.BrainGlobeCtrl \
            = self._setup_brain_globe()

        # ROI margin for extracting previously detected blobs
        self._margin = config.plot_labels[config.PlotLabels.MARGIN]
        if self._margin is None:
            self._margin = (5, 5, 3)  # x,y,z
        
        #: ROI offset at which viewers were drawn. May differ from the
        #: current state of the offset sliders.
        self._drawn_offset: Sequence[int] = self._curr_offset()

        # setup interface for image
        self._ignore_filename = False  # ignore file update trigger
        self._reset_filename = True  # reset when updating loaded image
        if config.filename:
            # show image filename in file selector without triggering update
            self.update_filename(config.filename, True, False)

        # create figs after applying Matplotlib style and theme
        rc_params = None
        if Visualization.is_dark_mode():
            if len(config.rc_params) < 2:
                # change figs theme if no themes have been added by the user
                print("Dark mode detected; applying dark theme to "
                      "Matplotlib figures")
                rc_params = [config.Themes.DARK]
        # ROI and Atlas Editors are currently designed for Seaborn style
        plot_2d.setup_style("seaborn", rc_params)
        self.roi_ed = None
        # no constrained layout because of performance impact at least as of
        # Matplotlib 3.2
        self._roi_ed_fig = figure.Figure()
        self._atlas_ed_fig = figure.Figure()
        self._atlas_ed_options = [
            AtlasEditorOptions.SHOW_LABELS.value,
            AtlasEditorOptions.SYNC_ROI.value,
            AtlasEditorOptions.CROSSHAIRS.value]
        self._atlas_ed_options_prev: Dict[Enum, bool] = {}
        self._segs_visible = [BlobsVisibilityOptions.VISIBLE.value]
        
        # 3D visualization object
        self._vis3d = None
        
        # set up rest of image adjustment during image setup
        self.stale_viewers = self.reset_stale_viewers()
        self._img3ds = None
        self._imgadj_min_ignore_update = False
        self._imgadj_max_ignore_update = False
        
        # set up rest of registered images during image setup
        
        # dictionary of registered image suffix without ext to suffix with
        # ext of a matching existing file
        self._reg_img_names: OrderedDict[str, str] = OrderedDict()
        self._main_img_names_avail = TraitsList()
        self._main_img_names = TraitsList()
        self._labels_img_names = TraitsList()
        self._ignore_main_img_name_changes = False

        # prevent prematurely destroying threads
        self._import_thread = None
        self._remap_level_thread = None
        self._annotate_labels_thread = None
        
        # set up image
        self._setup_for_image()

    @staticmethod
    def validate_pref(val, default, choices):
        """Validate a preference setting.
        
        Args:
            val: Preference value to assign.
            default: Default value if ``val`` is invalid.
            choices: Valid preference values.

        Returns:
            ``val`` if a valid value, otherwise ``default``.

        """
        try:
            if issubclass(choices, Enum):
                choices = [e.value for e in choices]
        except TypeError:
            pass
        if val not in choices:
            val = default
        return val

    def _init_channels(self):
        """Initialize channel check boxes for the currently loaded main image.

        """
        # reset channel check boxes, storing selected channels beforehand
        chls_pre = list(self._channel)
        self._channel_names = TraitsList()
        self._segs_chls_names = TraitsList()
        # 1 channel if no separate channel dimension
        num_chls = (1 if config.image5d is None or config.image5d.ndim < 5
                    else config.image5d.shape[4])
        self._channel_names.selections = [str(i) for i in range(num_chls)]

        if config.blobs is not None and config.blobs.blobs is not None:
            # set detection channels to those in loaded blobs
            self._segs_chls_names.selections = [
                str(n) for n in np.unique(detector.Blobs.get_blobs_channel(
                    config.blobs.blobs).astype(int))]
        else:
            # add detection channel selectors for all image channels
            self._segs_chls_names.selections = list(
                self._channel_names.selections)
        
        # pre-select channels for both main and profiles selector
        if not chls_pre and config.channel:
            # use config if all chls were unchecked, eg if setting for 1st time
            self._channel = sorted([
                str(c) for i, c in enumerate(config.channel) if i < num_chls])
        else:
            # select all channels
            self._channel = self._channel_names.selections
        
        # select detection and profile channels to match main channels
        self._segs_chls = list(self._channel)
        self._profiles_chls = self._channel

    def _init_imgadj(self):
        """Initialize image adjustment controls for the currently loaded images.
        
        """
        # create entries for each possible image but only add existing images
        self._img3ds = {
            "Main": config.image5d,
            "Labels": config.labels_img,
            "Borders": config.borders_img}
        self._imgadj_names = TraitsList()
        self._imgadj_names.selections = [
            k for k in self._img3ds.keys() if self._img3ds[k] is not None]
        if self._imgadj_names.selections:
            self._imgadj_name = self._imgadj_names.selections[0]
        self._setup_imgadj_channels()

    @property
    def imgadj_chls(self) -> str:
        """Selected image adjustment channel.
        
        Returns:
            "0" as a string if in RGB mode, or the selected value.

        """
        if self._rgb:
            # to get the first (and only) image
            return "0"
        else:
            return self._imgadj_chls

    def _setup_imgadj_channels(self):
        """Set up channels in the image adjustment panel for the given image."""
        img3d = self._img3ds.get(self._imgadj_name) if self._img3ds else None
        if self._imgadj_name == "Main":
            if self._rgb:
                # treat all channels as one
                chls = ["RGB"]
            else:
                # limit image adjustment channel options to currently selected
                # channels in ROI panel channel selector for main image
                chls = self._channel
        elif img3d is not None:
            # use all channels, or 1 if no channel dimension
            chls = [str(n) for n in (
                range(0, 1 if len(img3d.shape) < 4 else img3d.shape[3]))]
        else:
            chls = []
        
        # populate channels dropdown and select first channel
        self._imgadj_chls_names = TraitsList()
        self._imgadj_chls_names.selections = chls
        if self._imgadj_chls_names.selections:
            self._imgadj_chls = self._imgadj_chls_names.selections[0]

    @on_trait_change("_imgadj_name")
    def _update_imgadj_limits(self):
        img3d = self._img3ds.get(self._imgadj_name)
        if img3d is None: return
        info = libmag.get_dtype_info(img3d)
        self._setup_imgadj_channels()

        # min/max based on near min/max pre-calculated from whole image
        # including all channels, falling back to data type range; cannot
        # used percentile or else need to load whole image from disk
        min_inten = 0
        if config.near_min is not None:
            min_near_min = min(config.near_min)
            if min_near_min < 0:
                # set min to 0 unless near min is < 0
                min_inten = 2 * min_near_min
        # default near max is an array of -1; assume that measured near
        # max values are positive
        max_near_max = -1 if config.near_max is None else max(config.near_max)
        max_inten = info.max if max_near_max < 0 else max_near_max * 2
        self._imgadj_min_low = min_inten
        self._imgadj_min_high = max_inten
        self._imgadj_max_low = min_inten
        self._imgadj_max_high = max_inten

        # range brightness symmetrically to max limit
        self._imgadj_brightness_low = -max_inten
        self._imgadj_brightness_high = max_inten
        
        # update control values
        self.update_imgadj_for_img()
    
    @on_trait_change("_imgadj_chls")
    def update_imgadj_for_img(self):
        """Update image adjustment controls based on the currently selected
        viewer and channel.

        """
        if not self.imgadj_chls:
            # resetting image adjustment channel names triggers update as
            # empty array
            return
        
        # get the currently selected viewer
        ed = None
        if self.selected_viewer_tab is vis_handler.ViewerTabs.ROI_ED:
            ed = self.roi_ed
        elif self.selected_viewer_tab is vis_handler.ViewerTabs.ATLAS_ED:
            if self.atlas_eds:
                ed = self.atlas_eds[0]
        if ed is None: return

        # get the first displayed image from the viewer
        imgi = self._imgadj_names.selections.index(self._imgadj_name)
        plot_ax_img = ed.get_img_display_settings(
            imgi, chl=int(self.imgadj_chls))
        if plot_ax_img is None: return
        
        # populate controls with intensity settings
        self._imgadj_brightness = plot_ax_img.brightness
        self._imgadj_contrast = plot_ax_img.contrast
        self._imgadj_alpha = plot_ax_img.alpha

        # populate intensity limits, auto-scaling, and current val (if not auto)
        self._adapt_imgadj_limits(plot_ax_img)
        if plot_ax_img.vmin is None:
            self._imgadj_min_auto = True
        else:
            self._imgadj_min = plot_ax_img.ax_img.norm.vmin
            self._imgadj_min_auto = False
        if plot_ax_img.vmax is None:
            self._imgadj_max_auto = True
        else:
            self._imgadj_max = plot_ax_img.ax_img.norm.vmax
            self._imgadj_max_auto = False
    
    def _adapt_imgadj_limits(self, plot_ax_img):
        """Adapt image adjustment slider limits based on values in the
        given plotted image.
        
        Args:
            plot_ax_img (:obj:`magmap.gui.plot_editor.PlotAxImg`): Plotted
                image.

        """
        if plot_ax_img is None: return
        norm = plot_ax_img.ax_img.norm
        inten_lim = (np.amin(plot_ax_img.img), np.amax(plot_ax_img.img))

        if inten_lim[0] < self._imgadj_max_low:
            # ensure that lower limit is beyond current plane's limits;
            # bottom out at 0 unless current low is < 0
            low_thresh = inten_lim[0] if norm.vmin is None else min(
                inten_lim[0], norm.vmin)
            low = 2 * low_thresh if low_thresh < 0 else 0
            self._imgadj_min_low = low
            self._imgadj_max_low = low
        
        high = None
        if inten_lim[1] > self._imgadj_max_high:
            # ensure that upper limit is beyond current plane's limits;
            # cap at 0 if current high is < 0 in case image is fully neg
            high_thresh = inten_lim[1] if norm.vmax is None else max(
                inten_lim[1], norm.vmax)
            high = 2 * high_thresh if high_thresh > 0 else 0
        elif (0 < inten_lim[1] < 0.1 * self._imgadj_max_high
              and self._imgadj_max_high >= 0):
            # reduce upper limit if current max is comparatively very small
            high = 10 * inten_lim[1]
        if high is not None:
            # make brightness symmetric around upper limit
            self._imgadj_min_high = high
            self._imgadj_max_high = high
            self._imgadj_brightness_low = -high
            self._imgadj_brightness_high = high
    
    def _set_inten_min_to_curr(self, plot_ax_img):
        # set min intensity to current image value
        if plot_ax_img is not None:
            vmin = plot_ax_img.ax_img.norm.vmin
            self._adapt_imgadj_limits(plot_ax_img)
            if self._imgadj_min != vmin:
                self._imgadj_min_ignore_update = True
                self._imgadj_min = vmin

    def _set_inten_max_to_curr(self, plot_ax_img):
        # set max intensity to current image value
        if plot_ax_img is not None:
            vmax = plot_ax_img.ax_img.norm.vmax
            self._adapt_imgadj_limits(plot_ax_img)
            if self._imgadj_max != vmax:
                self._imgadj_max_ignore_update = True
                self._imgadj_max = vmax

    @on_trait_change("_imgadj_min")
    def _adjust_img_min(self):
        if self._imgadj_min_ignore_update:
            self._imgadj_min_ignore_update = False
            return
        self._imgadj_min_auto = False
        plot_ax_img = self._adjust_displayed_imgs(minimum=self._imgadj_min)
        # intensity max may have been adjusted to remain >= min
        self._set_inten_max_to_curr(plot_ax_img)
    
    @on_trait_change("_imgadj_min_auto")
    def _adjust_img_min_auto(self):
        min_inten = None if self._imgadj_min_auto else self._imgadj_min
        plot_ax_img = self._adjust_displayed_imgs(minimum=min_inten)
        self._set_inten_min_to_curr(plot_ax_img)
        self._set_inten_max_to_curr(plot_ax_img)

    @on_trait_change("_imgadj_max")
    def _adjust_img_max(self):
        if self._imgadj_max_ignore_update:
            self._imgadj_max_ignore_update = False
            return
        self._imgadj_max_auto = False
        plot_ax_img = self._adjust_displayed_imgs(maximum=self._imgadj_max)
        # intensity min may have been adjusted to remain <= max
        self._set_inten_min_to_curr(plot_ax_img)

    @on_trait_change("_imgadj_max_auto")
    def _adjust_img_max_auto(self):
        max_inten = None if self._imgadj_max_auto else self._imgadj_max
        plot_ax_img = self._adjust_displayed_imgs(maximum=max_inten)
        self._set_inten_min_to_curr(plot_ax_img)
        self._set_inten_max_to_curr(plot_ax_img)

    @on_trait_change("_imgadj_brightness")
    def _adjust_img_brightness(self):
        # include contrast to restore its value while adjusting the original img
        self._adjust_displayed_imgs(
            brightness=self._imgadj_brightness, contrast=self._imgadj_contrast)

    @on_trait_change("_imgadj_contrast")
    def _adjust_img_contrast(self):
        # include brightness to restore its value while adjusting the orig img
        self._adjust_displayed_imgs(
            brightness=self._imgadj_brightness, contrast=self._imgadj_contrast)

    @on_trait_change("_imgadj_alpha")
    def _adjust_img_alpha(self):
        self._adjust_displayed_imgs(alpha=self._imgadj_alpha)

    @on_trait_change("_imgadj_alpha_blend")
    def _adjust_img_alpha_blend(self):
        """Adjust the alpha blending."""
        self._adjust_displayed_imgs(alpha_blend=self._imgadj_alpha_blend)

    @on_trait_change("_imgadj_alpha_blend_check")
    def _adjust_img_alpha_blend_check(self):
        """Toggle alpha bledning."""
        if self._imgadj_alpha_blend_check:
            # turn on alpha blending
            self._adjust_img_alpha_blend()
        else:
            # turn off alpha blending and reset alpha values
            self._adjust_displayed_imgs(alpha_blend=False)

    def _adjust_displayed_imgs(self, **kwargs):
        """Adjust image display settings for the currently selected viewer.

        Args:
            **kwargs: Arguments to update the currently selected viewer.
        
        Returns:
            :obj:`magmap.plot_editor.PlotAxImg`: The last updated axes image
            plot, assumed to have the same values as all the other
            updated plots, or None if the selected tab does not have an
            axes image, such as an unloaded tab or 3D visualization tab.

        """
        plot_ax_img = None
        if self.selected_viewer_tab is vis_handler.ViewerTabs.MAYAVI:
            # update 3D visualization Mayavi/VTK settings
            self._vis3d.update_img_display(**kwargs)
        else:
            # update any selected Matplotlib-based viewer settings
            eds = []
            if self.selected_viewer_tab is vis_handler.ViewerTabs.ROI_ED:
                eds.append(self.roi_ed)
            elif self.selected_viewer_tab is vis_handler.ViewerTabs.ATLAS_ED:
                # support multiple Atlas Editors (currently only have one)
                eds.extend(self.atlas_eds)
            plot_ax_img = None
            for ed in eds:
                if not ed: continue
                # update settings for the viewer
                plot_ax_img = ed.update_imgs_display(
                    self._imgadj_names.selections.index(self._imgadj_name),
                    chl=int(self.imgadj_chls), **kwargs)
        return plot_ax_img

    @staticmethod
    def is_dark_mode(max_rgb=100):
        """Check whether dark mode is turned on.

        Args:
            max_rgb (int): Max allowed RGB value for the window palette
                in dark mode; defaults to 100.

        Returns:
            bool: True if dark mode is on as inferred by the max RGB
            value of the Qt application window.

        """
        palette = QtWidgets.QApplication.instance().palette()
        return max(palette.color(palette.Window).getRgb()[:3]) < max_rgb

    def _format_seg(self, seg):
        """Formats the segment as a strong for feedback.
        
        Args:
            seg: The segment as an array given by 
                :func:``detector.blob_for_db``.
        
        Returns:
            Segment formatted as a string.
        """
        seg_str = seg[0:3].astype(int).astype(str).tolist()
        seg_str.append(str(round(seg[3], 3)))
        seg_str.append(str(int(detector.Blobs.get_blob_confirmed(seg))))
        seg_str.append(str(int(detector.Blobs.get_blobs_channel(seg))))
        return ", ".join(seg_str)
    
    def _append_roi(self, roi, rois_dict):
        """Append an ROI to the ROI dictionary.
        
        Args:
            roi: The ROI to save.
            rois_dict: Dictionary of saved ROIs.
        """
        label = "offset ({},{},{}) of size ({},{},{})".format(
           roi["offset_x"], roi["offset_y"], roi["offset_z"], roi["size_x"], 
           roi["size_y"], roi["size_z"])
        rois_dict[label] = roi

    def save_segs(self):
        """Saves segments to database.
        
        Segments are selected from a table, and positions are transposed
        based on the current offset. Also inserts a new experiment based 
        on the filename if not already added.
        """
        print("segments", self.segments)
        segs_transposed = []
        segs_to_delete = []
        offset = self._drawn_offset
        curr_roi_size = self.roi_array[0].astype(int)
        print("Preparing to insert segments to database with border widths {}"
              .format(self.border))
        feedback = ["Preparing segments:"]
        if self.segments is not None:
            for i in range(len(self.segments)):
                seg = self.segments[i]
                # uses absolute coordinates from end of seg
                seg_db = detector.Blobs.blob_for_db(seg)
                if seg[4] == -1 and seg[3] < config.POS_THRESH:
                    # attempts to delete user added segments, where radius
                    # assumed to be < 0, that are no longer selected
                    feedback.append(
                        "{} to delete (unselected user added or explicitly "
                        "deleted)".format(seg_db))
                    segs_to_delete.append(seg_db)
                else:
                    if (self.border[2] <= seg[0]
                            < (curr_roi_size[2] - self.border[2])
                            and self.border[1] <= seg[1]
                            < (curr_roi_size[1] - self.border[1])
                            and self.border[0] <= seg[2]
                            < (curr_roi_size[0] - self.border[0])):
                        # transpose segments within inner ROI to absolute coords
                        feedback.append(
                            "{} to insert".format(self._format_seg(seg_db)))
                        segs_transposed.append(seg_db)
                    else:
                        feedback.append("{} outside, ignored".format(
                            self._format_seg(seg_db)))
        
        segs_transposed_np = np.array(segs_transposed)
        unverified = None
        if len(segs_transposed_np) > 0:
            # unverified blobs are those with default confirmation setting 
            # and radius > 0, where radii < 0 would indicate a user-added circle
            unverified = np.logical_and(
                detector.Blobs.get_blob_confirmed(segs_transposed_np) == -1, 
                np.logical_not(segs_transposed_np[:, 3] < config.POS_THRESH))
        if np.any(unverified):
            # show missing verifications
            feedback.insert(0, "**WARNING** Please check these "
                               "blobs' missing verifications:\n{}\n"
                               .format(segs_transposed_np[unverified, :4]))
        # inserts experiment if not already added, then segments
        feedback.append("\nInserting segments:")
        for seg in segs_transposed:
            feedback.append(self._format_seg(seg))
        if len(segs_to_delete) > 0:
            feedback.append("\nDeleting segments:")
            for seg in segs_to_delete:
                feedback.append(self._format_seg(seg))
        exp_name = sqlite.get_exp_name(
            config.img5d.path_img if config.img5d else None)
        exp_id = config.db.select_or_insert_experiment(exp_name)
        roi_id, out = sqlite.select_or_insert_roi(
            config.db.conn, config.db.cur, exp_id, config.series, 
            np.add(offset, self.border).tolist(),
            np.subtract(curr_roi_size, np.multiply(self.border, 2)).tolist())
        sqlite.delete_blobs(
            config.db.conn, config.db.cur, roi_id, segs_to_delete)
        
        # delete the original entry of blobs that moved since replacement
        # is based on coordinates, so moved blobs wouldn't be replaced
        for i in range(len(self._segs_moved)):
            self._segs_moved[i] = detector.Blobs.blob_for_db(
                self._segs_moved[i])
        sqlite.delete_blobs(
            config.db.conn, config.db.cur, roi_id, self._segs_moved)
        self._segs_moved = []
        
        # insert blobs into DB and save ROI in GUI
        sqlite.insert_blobs(
            config.db.conn, config.db.cur, roi_id, segs_transposed)
        
        # insert blob matches
        if self.blobs.blob_matches is not None:
            self.blobs.blob_matches.update_blobs(
                detector.Blobs.shift_blob_rel_coords, offset[::-1])
            config.db.insert_blob_matches(roi_id, self.blobs.blob_matches)
        
        # add ROI to selection dropdown
        roi = sqlite.select_roi(config.db.cur, roi_id)
        self._append_roi(roi, self._rois_dict)
        self._rois_selections.selections = list(self._rois_dict.keys())

        # calculate basic accuracy stats
        print(segs_transposed_np)
        blob_stats = [verifier.meas_detection_accuracy(
            segs_transposed_np, treat_maybes=i)[2] for i in range(3)]
        for i, blob_stat in enumerate(blob_stats):
            if blob_stat is not None:
                feedback.insert(i, blob_stat)
        feedback.extend(("\n", out))

        # provide feedback on the blob insertion and stats
        feedback_str = "\n".join(feedback)
        print(feedback_str)
        self.segs_feedback = feedback_str
        
        if self.roi_ed:
            # reset the ROI Editor's edit flag
            self.roi_ed.edited = False

    def _btn_save_segments_fired(self):
        """Handler to save blobs to database when triggered by Trait."""
        self.save_segs()

    def _reset_segments(self):
        """Resets the saved segments.
        """
        self.segments = None
        self.blobs = detector.Blobs()
        self.segs_in_mask = None
        self.labels = None
        # window with circles may still be open but would lose segments 
        # table and be unsavable anyway; TODO: warn before resetting segments
        self._circles_opened_type = None
        self.segs_feedback = ""
    
    def _update_structure_level(
            self, curr_offset: Sequence[int], curr_roi_size: Sequence[int]):
        """Handle structure level changes.
        
        Args:
            curr_offset: Current ROI offset in ``x, y, z``.
            curr_roi_size: Current ROI size in ``x, y, z``.

        """
        self._atlas_label = None
        if self._mlab_title is not None:
            self._mlab_title.remove()
            self._mlab_title = None
        
        # set level in ROI and Atlas Editors
        level = self.structure_scale
        if self.roi_ed:
            self.roi_ed.set_labels_level(level)
        if self.atlas_eds:
            for ed in self.atlas_eds:
                ed.set_labels_level(level)
        
        if (config.labels_img is not None and config.labels_ref is not None and
                config.labels_ref.ref_lookup is not None and
                curr_offset is not None and curr_roi_size is not None):
            # get atlas label at ROI center
            center = np.add(
                curr_offset, 
                np.around(np.divide(curr_roi_size, 2)).astype(np.int))
            self._atlas_label = ontology.get_label(
                center[::-1], config.labels_img, config.labels_ref.ref_lookup, 
                config.labels_scaling, level, rounding=True)
            
            if self._atlas_label is not None and self.scene_3d_shown:
                title = ontology.get_label_name(self._atlas_label)
                if title is not None:
                    # update title in 3D viewer
                    self._mlab_title = self.scene.mlab.title(title)
    
    def _post_3d_display(self, title="clrbrain3d", show_orientation=True):
        """Show axes and saved ROI parameters after 3D display.
        
        Args:
            title: Path without extension to save file if 
                :attr:``config.savefig`` is set to an extension. Defaults to 
                "clrbrain3d".
            show_orientation: True to show orientation axes; defaults to True.
        """
        if self.scene_3d_shown:
            if config.savefig in config.FORMATS_3D:
                path = "{}.{}".format(title, config.savefig)
                libmag.backup_file(path)
                try:
                    # save before setting any other objects to avoid VTK 
                    # render error
                    print("saving 3D scene to {}".format(path))
                    self.scene.mlab.savefig(path)
                except SceneModelError as e:
                    # the scene may not have been activated yet
                    print("unable to save 3D surface")
            if show_orientation:
                # TODO: cannot save file manually once orientation axes are on 
                # and have not found a way to turn them off easily, so 
                # consider turning them off by default and deferring to the 
                # GUI to turn them back on
                self.show_orientation_axes(self.flipz)
        # updates the GUI here even though it doesn't elsewhere for some reason
        if self._rois_selections.selections:
            self.rois_check_list = self._rois_selections.selections[0]
        self._img_region = None
        #print("reset selected ROI to {}".format(self.rois_check_list))
    
    def _get_max_offset(self):
        """Get the maximum image offset based on the ROI controls
        
        Tyypically the same as the shape of the main image.
        
        Returns:
            tuple[int]: Tuple of ``x,y,z``.

        """
        return self.x_high, self.y_high, self.z_high
    
    def _check_roi_position(self):
        # ensure that ROI does not exceed image boundaries
        curr_roi_size = self.roi_array[0].astype(int)
        roi_size_orig = np.copy(curr_roi_size)
        curr_offset = list(self._curr_offset())
        offset_orig = np.copy(curr_offset)
        max_offset = self._get_max_offset()

        # keep offset within bounds
        for i, offset in enumerate(curr_offset):
            if offset >= max_offset[i]:
                curr_offset[i] = max_offset[i] - 1
            elif offset < 0:
                curr_offset[i] = 0
        feedback = []
        if not np.all(np.equal(curr_offset, offset_orig)):
            self.x_offset, self.y_offset, self.z_offset = curr_offset
            feedback.append(
                "Repositioned ROI from {} to {} to fit within max bounds of {}"
                .format(offset_orig, curr_offset, max_offset))

        # keep size + offset within bounds
        for i, offset in enumerate(curr_offset):
            if offset + curr_roi_size[i] > max_offset[i]:
                curr_roi_size[i] = max_offset[i] - offset
        if not np.all(np.equal(curr_roi_size, roi_size_orig)):
            self.roi_array = [curr_roi_size]
            feedback.append(
                "Resized ROI from {} to {} to fit within max bounds of {}"
                .format(roi_size_orig, curr_roi_size, max_offset))

        print("using ROI offset {}, size of {} (x,y,z)"
              .format(curr_offset, curr_roi_size))
        return curr_offset, curr_roi_size, feedback

    def show_3d(self):
        """Show the 3D plot and prepare for detections.
        
        Type of 3D display depends on configuration settings. A lightly 
        preprocessed image will be displayed in 3D, and afterward the 
        ROI will undergo full preprocessing in preparation for detection 
        and 2D filtered displays steps.
        """
        if config.image5d is None:
            print("Main image has not been loaded, cannot show 3D Viewer")
            return
        
        # show raw 3D image unless selected not to
        curr_offset, curr_roi_size, feedback = self._check_roi_position()
        if Vis3dOptions.CLEAR.value in self._check_list_3d:
            self._vis3d.clear_scene()
        if Vis3dOptions.RAW.value in self._check_list_3d:
            # show region of interest based on raw image
            self.roi = plot_3d.prepare_roi(
                config.image5d, curr_offset, curr_roi_size)
            
            if Vis3dOptions.SURFACE.value in self._check_list_3d:
                # surface rendering, segmenting to clean up image 
                # if 2D segmentation option checked
                segment = self._DEFAULTS_2D[2] in self._check_list_2d
                self._vis3d.plot_3d_surface(
                    self.roi, config.channel, segment, 
                    self.flipz, curr_offset[::-1])
                self.scene_3d_shown = True
            else:
                # 3D point rendering
                self.scene_3d_shown = self._vis3d.plot_3d_points(
                    self.roi, config.channel, self.flipz, curr_offset[::-1])
        
        # show shadow images around the points if selected
        if Vis3dOptions.PANES.value in self._check_list_3d:
            self._vis3d.plot_2d_shadows(self.roi, self.flipz)
        
        # show title from labels reference if available
        self._update_structure_level(curr_offset, curr_roi_size)

        if feedback:
            self._update_roi_feedback(" ".join(feedback), print_out=True)
        self.stale_viewers[vis_handler.ViewerTabs.MAYAVI] = None
        
        if Vis3dOptions.CLEAR.value in self._check_list_3d:
            # after clearing the scene, re-orient camera to the new surface
            self.orient_camera()
    
    def show_label_3d(self, label_id):
        """Show 3D region of main image corresponding to label ID.
        
        Args:
            label_id: ID of label to display.
        """
        # get bounding box for label region
        bbox = cv_nd.get_label_bbox(config.labels_img, label_id)
        if bbox is None: return
        shape, slices = cv_nd.get_bbox_region(
            bbox, 10, config.labels_img.shape)
        
        # update GUI dimensions
        self.roi_array = [shape[::-1]]
        self.z_offset, self.y_offset, self.x_offset = [
            slices[i].start for i in range(len(slices))]
        self.scene_3d_shown = True
        
        # show main image corresponding to label region
        # TODO: provide option to show label without main image?
        if isinstance(label_id, (tuple, list)):
            label_mask = np.isin(config.labels_img[tuple(slices)], label_id)
        else:
            label_mask = config.labels_img[tuple(slices)] == label_id
        self.roi = np.copy(config.image5d[0][tuple(slices)])
        self.roi[~label_mask] = 0
        if Vis3dOptions.CLEAR.value in self._check_list_3d:
            self._vis3d.clear_scene()
        offset = self._curr_offset()
        if Vis3dOptions.SURFACE.value in self._check_list_3d:
            # show as surface
            self._vis3d.plot_3d_surface(
                self.roi, config.channel, flipz=self.flipz,
                offset=offset[::-1])
        else:
            # show as points
            self._vis3d.plot_3d_points(
                self.roi, self.scene.mlab, self.flipz, offset[::-1])
        
        # reposition camera to show all objects in the scene
        self.scene.mlab.view(*self.scene.mlab.view()[:3], "auto")
        name = os.path.splitext(os.path.basename(config.filename))[0]
        self._post_3d_display(
            title="label3d_{}".format(name), show_orientation=False)
        
        # turn off stale flag from ROI changes
        self.stale_viewers[vis_handler.ViewerTabs.MAYAVI] = None
    
    @on_trait_change("_main_img_name_avail")
    def _on_main_img_name_avail_changed(self):
        """Respond to main registered image availale suffix change."""
        self._swap_main_img_names(
            self._main_img_name_avail, self._main_img_names_avail,
            self._main_img_names)

    @on_trait_change("_main_img_name")
    def _on_main_img_name_changed(self):
        """Respond to main registered image selected suffix change."""
        self._swap_main_img_names(
            self._main_img_name, self._main_img_names,
            self._main_img_names_avail)
    
    def _swap_main_img_names(self, name_from, names_from, names_to):
        """Swamp main image suffix from one dropdown to another.
        
        Args:
            name_from (str): Name to move.
            names_from (List[str]): List to move name from.
            names_to (List[str]): List to move name to.

        """
        # assume that first item is label with counter and name_from is
        # currently selected item in names_from
        if (not self._ignore_main_img_name_changes
                and name_from != names_from.selections[0]):
            self._ignore_main_img_name_changes = True
            # add item to opposite dropdown but do not select it since
            # re-selecting the selected item does not trigger the callback
            names_to.selections.append(name_from)
            if name_from in names_from.selections:
                # remove item from current dropdown, reverting selection to
                # first item in names_from
                names_from.selections.remove(name_from)
            self._update_main_img_counter_disp()
            self._ignore_main_img_name_changes = False
    
    def _update_main_img_counter_disp(self):
        """Update counter in each main image dropdown for number of images."""
        # display counters of images available to provide feedback when the
        # user shifts an image and to clarify that multiple images can be shown
        self._main_img_names_avail.selections[0] = (
            self._MAIN_IMG_NAME_AVAIL_DEFAULT.format(len(
                self._main_img_names_avail.selections) - 1))
        self._main_img_names.selections[0] = (
            self._MAIN_IMG_NAME_DEFAULT.format(len(
                self._main_img_names.selections) - 1))
    
    def _setup_for_image(self):
        """Setup GUI parameters for the loaded image5d.
        """
        self.reset_stale_viewers()
        self._init_channels()
        self._vis3d = vis_3d.Vis3D(self.scene)
        self._vis3d.fn_update_coords = self.set_offset
        if config.img5d and config.img5d.img is not None:
            image5d = config.img5d.img
            config.img5d.rgb = self._rgb
            
            # TODO: consider subtracting 1 to avoid max offset being 1 above
            # true max, but currently convenient to display size and checked
            # elsewhere; "high_label" RangeEditor setting also does not
            # appear to be working
            self.z_high, self.y_high, self.x_high = image5d.shape[1:4]
            if config.roi_offset is not None:
                # apply user-defined offsets
                self.x_offset, self.y_offset, self.z_offset = config.roi_offset
                self._drawn_offset = self._curr_offset()
            self.roi_array = ([[100, 100, 12]] if config.roi_size is None
                              else [config.roi_size])
            
            # find matching registered images
            self._reg_img_names = OrderedDict()
            for reg_name in config.RegNames:
                # potential registered image path including any prefix
                reg_path = sitk_io.reg_out_path(
                    config.prefix if config.prefix else config.filename,
                    reg_name.value)
                base_path = reg_path[:-len(reg_name.value)]
                
                # match files with modifiers just before ext
                reg_name_globs = glob.glob(f"{libmag.splitext(reg_path)[0]}*")
                for reg_name_glob in reg_name_globs:
                    if libmag.splitext(reg_name_glob)[1] not in sitk_io.EXTS_3D:
                        # skip exts not in 3D list
                        continue
                    # add to list of available suffixes, storing the found
                    # extension to load directly and save to same ext
                    name = reg_name_glob[len(base_path):]
                    name = libmag.get_filename_without_ext(name)
                    self._reg_img_names[name] = (
                        f"{name}{libmag.splitext(reg_name_glob)[1]}")
            
            # populate dropdown of labels images and add empty first option
            self._labels_img_names.selections = list(self._reg_img_names.keys())
            self._labels_img_names.selections.insert(0, "")
            
            # set any registered names based on loaded images, defaulting to
            # image5d and no labels
            main_suffixes = [self._MAIN_IMG_NAME_DEFAULT]
            labels_suffix = self._labels_img_names.selections[0]
            main_img_names_avail = list(self._reg_img_names.keys())
            if config.reg_suffixes:
                # use registered suffixes without ext, using first suffix
                # of each type
                suffixes = config.reg_suffixes[config.RegSuffixes.ATLAS]
                if suffixes:
                    if not libmag.is_seq(suffixes):
                        suffixes = [suffixes]
                    for suffix in suffixes:
                        suffix_stem = libmag.get_filename_without_ext(suffix)
                        if suffix_stem in main_img_names_avail:
                            # move from available to selected suffixes lists
                            main_suffixes.append(suffix_stem)
                            main_img_names_avail.remove(suffix_stem)
                suffix = config.reg_suffixes[config.RegSuffixes.ANNOTATION]
                if suffix:
                    suffix_stem = libmag.get_filename_without_ext(
                        libmag.get_if_within(suffix, 0, ""))
                    if suffix_stem in self._labels_img_names.selections:
                        labels_suffix = suffix_stem
            
            # show main image lists in two dropdowns, where selecting a suffix
            # from one list immediately moves it to the other 
            main_img_names_avail.insert(
                0, self._MAIN_IMG_NAME_AVAIL_DEFAULT)
            self._main_img_names_avail.selections = main_img_names_avail
            self._main_img_names.selections = main_suffixes
            self._update_main_img_counter_disp()
            
            # select first elements in each dropdown, which display counters
            # of the number of images in each list
            self._main_img_name_avail = self._main_img_names_avail.selections[0]
            self._main_img_name = self._main_img_names.selections[0]
            self._labels_img_name = labels_suffix
            
            # populate labels reference path field
            lbls_ref = config.labels_ref.path_ref if config.labels_ref else ""
            self._labels_ref_path = lbls_ref

            # populate region names combo box
            regions = []
            regions_map = {}
            if config.labels_ref:
                df = config.labels_ref.get_ref_lookup_as_df()
                if df is not None:
                    # truncate names to preserve panel min width and add
                    # abbreviations so each name is unique
                    regions = df[config.ABAKeys.NAME.value].str.slice(
                        stop=40) + " (" + df[config.ABAKeys.ACRONYM.value] + ")"
                    regions = regions.to_list()
                    
                    # map region names to IDs since navigating to the region
                    # will require the ID
                    ids = df[config.ABAKeys.ABA_ID.value]
                    regions_map = {r: i for r, i in zip(regions, ids)}
            self._region_id_map = regions_map
            self._region_names.selections = regions
            
            # enable RGB button only if 3-4 channel
            self._rgb_enabled = (
                    len(image5d.shape) >= 5 and 3 <= image5d.shape[4] <= 4)

        # set up image adjustment controls
        self._init_imgadj()
        
        # set up selector for loading past saved ROIs
        self._rois_dict = {self._ROI_DEFAULT: None}
        img5d = config.img5d
        if config.db is not None and img5d and img5d.path_img is not None:
            self._rois = config.db.get_rois(sqlite.get_exp_name(
                img5d.path_img))
        self._rois_selections = TraitsList()
        if self._rois is not None and len(self._rois) > 0:
            for roi in self._rois:
                self._append_roi(roi, self._rois_dict)
        self._rois_selections.selections = list(self._rois_dict.keys())
        if self._rois_selections.selections:
            self.rois_check_list = self._rois_selections.selections[0]

    def update_filename(
            self, filename: str, ignore: bool = False, reset: bool = True):
        """Update main image filename, triggering image load.
        
        Args:
            filename: Path to image file to load.
            ignore: Set to :attr:`_ignore_filename` flag; deafults to False.
                True to av
            reset: Set the :attr:`_reset_filename` flag; defaults to False.
                True to reset additional image parameters such as registered
                image suffixes.

        """
        # if old and new filename are the same, no update will be triggered,
        # so need to set to non-image first
        self._filename = ""
        
        # update filename, triggering Trait change
        self._reset_filename = reset
        self._ignore_filename = ignore
        self._filename = filename
    
    def open_image(self, filename, new_window=True):
        """Open an image with handling for a new window.
        
        Args:
            filename (str): Path to image file to load.
            new_window (bool): True to load the image in a new app instance
                unless no image is loaded in the current instance.

        """
        if new_window and self._filename:
            # load the image in a completely separate app instance if an
            # image is currently loaded
            popen_args = [sys.executable, filename]
            if not getattr(sys, "frozen", False):
                # launch the run script unless in a frozen environment
                popen_args.insert(1, run.__file__)
            subprocess.Popen(popen_args)
        else:
            # load the image in the empty current app window
            self.update_filename(filename)
    
    @on_trait_change("_filename")
    def _image_path_updated(self):
        """Update the selected filename and load the corresponding image.
        
        Since an original (eg .czi) image can be processed in so many 
        different ways, assume that the user will select the Numpy image 
        file instead of the raw image. Image settings will be constructed 
        from the Numpy image filename. Processed files (eg ROIs, blobs) 
        will not be loaded for now.
        """
        if not self._filename:
            # skip if image path is empty
            return
        
        if self._reset_filename:
            # reset registered atlas settings
            config.reg_suffixes = dict.fromkeys(config.RegSuffixes, None)
            self._labels_ref_path = ""
        self._reset_filename = True
        
        if self._ignore_filename:
            # skip triggered file load, eg if only updating widget
            self._ignore_filename = False
            return

        # load image if possible without allowing import, deconstructing
        # filename from the selected imported image
        filename, offset, size, reg_suffixes = importer.deconstruct_img_name(
            self._filename)
        if filename is not None:
            importer.parse_deconstructed_name(
                filename, offset, size, reg_suffixes)
            np_io.setup_images(
                config.filename, offset=offset, size=size, allow_import=False,
                labels_ref_path=self._labels_ref_path)
            self._setup_for_image()
            self.redraw_selected_viewer()
            self.update_imgadj_for_img()
        else:
            print("Could not parse filename", self._filename)
        
        if config.image5d is None:
            # initiate import setup and direct user to import panel
            print("Could not open {}, directing to import panel"
                  .format(self._filename))
            # must assign before changing tab or else _filename is empty
            self._import_browser = self._filename
            self.select_controls_tab = ControlsTabs.IMPORT.value
    
    @on_trait_change("_reload_btn")
    def _reload_images(self):
        """Reload images to include registered images."""
        # update registered suffixes dict with selections
        reg_suffixes = {
            config.RegSuffixes.ATLAS: None,
            config.RegSuffixes.ANNOTATION: None,
        }
        # skip first element, which serves as a dropdown box label
        atlas_suffixes = self._main_img_names.selections[1:]
        if atlas_suffixes:
            atlas_paths = [self._reg_img_names.get(s) for s in atlas_suffixes]
            if len(atlas_paths) == 1:
                # reduce to str if only one element
                atlas_paths = atlas_paths[0]
            reg_suffixes[config.RegSuffixes.ATLAS] = atlas_paths
        
        if self._labels_img_names.selections.index(self._labels_img_name) != 0:
            # add if not the empty first selection
            reg_suffixes[
                config.RegSuffixes.ANNOTATION] = self._reg_img_names.get(
                    self._labels_img_name)
        config.reg_suffixes.update(reg_suffixes)
        
        # re-setup image
        self.update_filename(self._filename, reset=False)
    
    @on_trait_change("_labels_ref_btn")
    def _labels_ref_path_updated(self):
        """Open a Pyface file dialog with path set to current image directory.
        """
        open_dialog = FileDialog(
            action="open", default_path=os.path.dirname(self._filename))
        if open_dialog.open() == OK:
            # get user selected path
            self._labels_ref_path = open_dialog.path
    
    @on_trait_change("_channel")
    def update_channel(self):
        """Update the selected channel and image adjustment controls.
        """
        if not self._channel:
            # resetting channel names triggers channel update as empty array
            return
        config.channel = sorted([int(n) for n in self._channel])
        self._setup_imgadj_channels()
        print("Changed channel to {}".format(config.channel))
    
    @observe("_rgb", post_init=True)
    def _update_rgb(self, event):
        """Handle changes to the RGB button."""
        if config.img5d:
            # change image RGB setting, which editors reference
            config.img5d.rgb = self._rgb
            _logger.debug("Changed RGB to %s", config.img5d.rgb)
            
            # update image adjustment channel options
            self._update_imgadj_limits()
            
            # redraw viewer in selected RGB mode
            self.redraw_selected_viewer()

    def reset_stale_viewers(self, val=vis_handler.StaleFlags.IMAGE):
        """Reset the stale viewer flags for all viewers.
        
        Args:
            val (:class:`vis_handler.StaleFlags`): Enumeration to set for all
                viewers.

        """
        self.stale_viewers = dict.fromkeys(vis_handler.ViewerTabs, val)
        return self.stale_viewers
    
    @on_trait_change("x_offset,y_offset,z_offset")
    def _update_roi_offset(self):
        """Respond to ROI offset slider changes.
        
        Sets all stale viewer flags to the ROI flag.
        
        """
        print("x: {}, y: {}, z: {}"
              .format(self.x_offset, self.y_offset, self.z_offset))
        self.reset_stale_viewers(vis_handler.StaleFlags.ROI)
        
        # additional callbacks
        if self._ignore_roi_offset_change: return
        if self.selected_viewer_tab is vis_handler.ViewerTabs.ATLAS_ED:
            # immediately move to new offset if sync selected
            self.sync_atlas_eds_coords(check_option=True)

    @on_trait_change("roi_array")
    def _update_roi_array(self):
        """Respond to ROI size array changes."""
        # flag ROI changed for viewers
        self.reset_stale_viewers(vis_handler.StaleFlags.ROI)
        if self._DEFAULTS_2D[4] in self._check_list_2d:
            # update max intensity projection settings
            self._update_mip()
    
    def _update_mip(self, shape=None):
        """Update maximum intensity projection settings for Atlas Editors.
        
        Args:
            shape (Sequence[int]): Number of planes to include in the
                projection in ``z,y,x``; default to None to use the current
                ROI size settings.

        """
        if shape is None:
            shape = self.get_roi_size()
        for ed in self.atlas_eds:
            ed.update_max_intens_proj(shape, True)
        if self.roi_ed is not None:
            self.roi_ed.update_max_intens_proj(shape, True)

    def update_status_bar_msg(self, msg):
        """Update the message displayed in the status bar.

        Args:
            msg (str): Text to display. None will be ignored.

        """
        if msg:
            self._status_bar_msg = msg
    
    @on_trait_change("_structure_scale")
    def _update_structure_scale(self):
        curr_offset = self._curr_offset()
        curr_roi_size = self.roi_array[0].astype(int)
        self._update_structure_level(curr_offset, curr_roi_size)
    
    def _update_prog(self, pct: int, msg: str):
        """Update progress bar.
        
        Also updates the logger.
        
        Args:
            pct: Percentage completed.
            msg: Message.

        """
        self._prog_pct = pct
        self._prog_msg = msg
        _logger.info(msg)
    
    @on_trait_change("_structure_remap_btn")
    def _remap_structure(self):
        """Remap atlas labels to the selected structure level."""
        def remap_success(labels_np):
            # update labels image in editors
            if self.roi_ed:
                self.roi_ed.labels_img = labels_np
            if self.atlas_eds:
                for ed in self.atlas_eds:
                    ed.labels_img = labels_np
            
            # redraw editor
            self.redraw_selected_viewer()
        
        # remap labels image in separate thread
        self._remap_level_thread = atlas_threads.RemapLevelThread(
            self.structure_scale, remap_success, self._update_prog)
        self._remap_level_thread.start()
    
    @property
    def structure_scale(self):
        """Atlas level, where the highest value is None."""
        level = self._structure_scale
        if level == self._structure_scale_high:
            # use drawn label rather than a specific level
            level = None
        return level
        
    @on_trait_change("btn_redraw")
    def _redraw_fired(self):
        """Respond to redraw button presses."""
        self.redraw_selected_viewer()
    
    @staticmethod
    def _open_help_docs(suffix: str = ""):
        """Open help documentation in the default web browser.
        
        Args:
            suffix: Name of page within the main documentation; defaults to
                an empty string to open the docs homepage.

        """
        Qt.QDesktopServices.openUrl(QtCore.QUrl(
            f"{config.DocsURLs.DOCS_URL.value}/{suffix}"))
    
    @on_trait_change("_roi_btn_help")
    def _help_roi(self):
        """Respond to ROI panel help button presses."""
        self._open_help_docs(config.DocsURLs.DOCS_URL_VIEWER.value)

    @on_trait_change("_profiles_btn_help")
    def _help_profiles(self):
        """Respond to profiles panel help button presses."""
        self._open_help_docs(config.DocsURLs.DOCS_URL_SETTINGS.value)
    
    def redraw_selected_viewer(self, clear=True):
        """Redraw the selected viewer.
        
        Args:
            clear (bool): True to clear the ROI and blobs; defaults to True.
        
        """
        def confirm(ed, fn):
            # prompt to save before redrawing if edited
            if ed.edited:
                response = confirmation_dialog.confirm(
                    None, "Edits have not been saved. Save before redrawing?",
                    "Save before redraw?", True, YES)
                if response == YES:
                    fn()
                elif response == CANCEL:
                    return False
            return True
        
        # check for need to save
        cont = True
        if self.selected_viewer_tab is vis_handler.ViewerTabs.ROI_ED:
            if self.roi_ed:
                cont = confirm(self.roi_ed, self.save_segs)
        elif self.selected_viewer_tab is vis_handler.ViewerTabs.ATLAS_ED:
            if self.atlas_eds and self.atlas_eds[0].edited:
                cont = confirm(self.atlas_eds[0], self.atlas_eds[0].save_atlas)
        if not cont:
            # user canceled
            return

        # reload profiles if any profile files have changed and reset ROI
        cli.update_profiles()
        self._drawn_offset = self._curr_offset()
        if clear:
            self.roi = None
            self._reset_segments()
            if self._rois_selections.selections:
                self.rois_check_list = self._rois_selections.selections[0]

        # redraw the currently selected viewer tab
        if self.selected_viewer_tab is vis_handler.ViewerTabs.ROI_ED:
            self._launch_roi_editor()
        elif self.selected_viewer_tab is vis_handler.ViewerTabs.ATLAS_ED:
            if self.atlas_eds:
                # TODO: re-support multiple Atlas Editor windows
                self.atlas_eds = []
            self.launch_atlas_editor()
        elif self.selected_viewer_tab is vis_handler.ViewerTabs.MAYAVI:
            self.show_3d()
            self._post_3d_display()
    
    @on_trait_change("scene.activated")
    def orient_camera(self):
        """Provide a default camera orientation with orientation axes.

        """
        view = self.scene.mlab.view(*self.scene.mlab.view()[:3], "auto")
        roll = self.scene.mlab.roll(-175)
        if self.scene_3d_shown:
            self.show_orientation_axes(self.flipz)
        #self.scene.mlab.outline() # affects zoom after segmenting
        #self.scene.mlab.axes() # need to adjust units to microns
        print("Scene activated with view:", view, "roll:", roll)
    
    def show_orientation_axes(self, flipud=False):
        """Show orientation axes with option to flip z-axis to match 
        handedness in Matplotlib images with z increasing upward.
        
        Args:
            flipud: True to invert z-axis, which also turns off arrowheads; 
                defaults to True.
        """
        orient = self.scene.mlab.orientation_axes()
        if flipud:
            # flip z-axis and turn off now upside-down arrowheads
            orient.axes.total_length = [1, 1, -1]
            orient.axes.cone_radius = 0
    
    @on_trait_change("scene.busy")
    def _scene_changed(self):
        # show camera position after roll changes; only use roll for 
        # simplification since almost any movement involves a roll change
        roll = self.scene.mlab.roll()
        if self._camera_pos is None or self._camera_pos["roll"] != roll:
            self._camera_pos = {"view": self.scene.mlab.view(), "roll": roll}
            print("camera:", self._camera_pos)

    @on_trait_change("btn_detect")
    def _blob_detection_fired(self):
        """Detect blobs when triggered by a button."""
        self.detect_blobs()
    
    def detect_blobs(self, segs=None, blob_matches=None):
        """Detect blobs within the current ROI.
        
        Args:
            segs (:obj:`np.ndarray`): Blobs to display, typically loaded
                from a database. Defaults to None, in which case blobs will
                be taken from a :attr:`config.blobs` if available or detected
                directly from the image.
            blob_matches (List[:obj:`sqlite.BlobMatch`): Sequence of blob
                matches; defaults to None.

        """
        if config.image5d is None:
            print("Main image has not been loaded, cannot show detect blobs")
            return
        self._reset_segments()
        self.blobs.blob_matches = blob_matches
        cli.update_profiles()
        
        # get selected channels for blob detection
        chls = sorted([int(n) for n in self._segs_chls])
        
        # process ROI in prep for showing filtered 2D view and segmenting
        self._segs_visible = [BlobsVisibilityOptions.VISIBLE.value]
        offset = self._curr_offset()
        roi_size = self.roi_array[0].astype(int)
        self.roi = plot_3d.prepare_roi(config.image5d, offset, roi_size)
        if not libmag.is_binary(self.roi):
            self.roi = plot_3d.saturate_roi(
                self.roi, channel=chls)
            self.roi = plot_3d.denoise_roi(self.roi, chls)
        else:
            libmag.printv(
                "binary image detected, will not preprocess")

        # collect segments in ROI and padding region, ensuring coordinates
        # are relative to offset
        colocs = None
        if config.blobs is None or config.blobs.blobs is None:
            # on-the-fly blob detection, which includes border but not 
            # padding region; already in relative coordinates
            roi = self.roi
            if config.roi_profile["thresholding"]:
                # thresholds prior to blob detection
                roi = plot_3d.threshold(roi)
            segs_all = detector.detect_blobs(roi, chls)
            
            if ColocalizeOptions.MATCHES.value in self._colocalize:
                # match blobs between two channels
                verify_tol = np.multiply(
                    detector.calc_overlap(),
                    config.roi_profile["verify_tol_factor"])
                matches = colocalizer.colocalize_blobs_match(
                    segs_all, np.zeros(3, dtype=int), roi_size, verify_tol,
                    np.zeros(3, dtype=int))
                if matches and len(matches) > 0:
                    # TODO: include all channel combos
                    self.blobs.blob_matches = matches[tuple(matches.keys())[0]]
        else:
            # get all previously processed blobs in ROI plus additional 
            # padding region to show surrounding blobs
            # TODO: set segs_all to None rather than empty list if no blobs?
            print("Selecting blobs in ROI from loaded blobs")
            segs_all, mask = detector.get_blobs_in_roi(
                config.blobs.blobs, offset, roi_size, self._margin)
            
            # shift coordinates to be relative to offset
            segs_all[:, :3] = np.subtract(segs_all[:, :3], offset[::-1])
            segs_all = detector.Blobs.format_blobs(segs_all)
            segs_all, mask_chl = detector.Blobs.blobs_in_channel(
                segs_all, chls, return_mask=True)
            
            if ColocalizeOptions.MATCHES.value in self._colocalize:
                # get blob matches from whole-image match colocalization,
                # scaling the ROI to original blob space since blob matches
                # are not scaled during loading
                roi = [np.divide(a, config.blobs.scaling[:3])
                       for a in (offset[::-1], roi_size[::-1])]
                matches = colocalizer.select_matches(config.db, chls, *roi)
                
                # TODO: include all channel combos
                if matches is not None and len(matches) > 0:
                    # shift blobs to relative coordinates
                    matches = matches[tuple(matches.keys())[0]]
                    shift = [n * -1 for n in roi[0]]
                    matches.update_blobs(
                        detector.Blobs.shift_blob_rel_coords, shift)
                    matches.update_blobs(
                        detector.Blobs.multiply_blob_rel_coords,
                        config.blobs.scaling[:3])
                    matches.get_mean_coords()
                    self.blobs.blob_matches = matches
                _logger.debug(
                    f"Loaded blob matches:\n{self.blobs.blob_matches}")
            
            elif (ColocalizeOptions.INTENSITY.value in self._colocalize
                  and config.blobs.colocalizations is not None
                  and segs is None):
                # get corresponding blob co-localizations unless showing
                # blobs from database, which do not have colocs
                colocs = config.blobs.colocalizations[mask][mask_chl]
        _logger.debug(
            f"All blobs:\n{segs_all}\nTotal blobs: "
            f"{0 if segs_all is None else len(segs_all)}")
        
        if segs is not None:
            # segs are typically loaded from DB for a sub-ROI within the
            # current ROI, so fill in the padding area from segs_all
            # TODO: remove since blobs from different sources may be confusing?
            _, segs_in_mask = detector.get_blobs_in_roi(
                segs_all, np.zeros(3), 
                roi_size, np.multiply(self.border, -1))
            segs_outside = segs_all[np.logical_not(segs_in_mask)]
            print("segs_outside:\n{}".format(segs_outside))
            segs[:, :3] = np.subtract(segs[:, :3], offset[::-1])
            segs = detector.Blobs.format_blobs(segs)
            segs = detector.Blobs.blobs_in_channel(segs, chls)
            segs_all = np.concatenate((segs, segs_outside), axis=0)
            
        if segs_all is not None:
            # set confirmation flag to user-selected label for any
            # un-annotated blob
            confirmed = detector.Blobs.get_blob_confirmed(segs_all)
            confirmed[confirmed == -1] = self._segs_labels[0]
            detector.Blobs.set_blob_confirmed(segs_all, confirmed)
            
            # convert segments to visualizer table format and plot
            self.segments = detector.Blobs.shift_blob_abs_coords(
                segs_all, offset[::-1])
            self.blobs.blobs = self.segments
            if colocs is not None:
                self.blobs.colocalizations = colocs
            
            # make blobs mask and colormap for ROI Editor and 3D viewers
            self.segs_in_mask = detector.get_blobs_in_roi(
                self.segments, np.zeros(3),
                roi_size, np.multiply(self.border, -1))[1]
            alpha = 170
            if self._blob_color_style[0] is BlobColorStyles.UNIQUE.value:
                # unique color for each blob
                num_colors = len(self.segs_in_mask)
                self.segs_cmap = colormaps.discrete_colormap(
                    num_colors if num_colors >= 2 else 2, alpha, True,
                    config.seed)
            elif (self._blob_color_style[0]
                    is BlobColorStyles.ATLAS_LABELS.value
                    and config.labels_img is not None):
                
                def get_atlas_cmap(coords):
                    # get colors of corresponding atlas labels
                    if coords is None: return None
                    blob_ids = ontology.get_label_ids_from_position(
                        coords.astype(np.int), config.labels_img)
                    atlas_cmap = config.cmap_labels(
                        config.cmap_labels.convert_img_labels(blob_ids))
                    atlas_cmap[:, :3] *= 255
                    atlas_cmap[:, 3] *= alpha
                    return atlas_cmap
                
                # set up colormaps for blobs and blob matches
                self.segs_cmap = get_atlas_cmap(
                    detector.Blobs.get_blob_abs_coords(
                        segs_all[self.segs_in_mask]))
                if (self.blobs.blob_matches is not None and
                        self.blobs.blob_matches.coords is not None):
                    self.blobs.blob_matches.cmap = get_atlas_cmap(
                        np.add(self.blobs.blob_matches.coords, offset[::-1]))
            
            else:
                # default to color by channel
                chls = detector.Blobs.get_blobs_channel(
                    segs_all[self.segs_in_mask]).astype(np.int)
                cmap = colormaps.discrete_colormap(
                    max(chls) + 1, alpha, True, config.seed)
                self.segs_cmap = cmap[chls]
        
        if self._DEFAULTS_2D[2] in self._check_list_2d:
            blobs = self.segments[self.segs_in_mask]
            # 3D-seeded watershed segmentation using detection blobs
            '''
            # could get initial segmentation from r-w
            walker = segmenter.segment_rw(
                self.roi, chls, erosion=1)
            '''
            self.labels = segmenter.segment_ws(
                self.roi, chls, None, blobs)
            '''
            # 3D-seeded random-walker with high beta to limit walking 
            # into background, also removing objects smaller than the 
            # smallest blob, roughly normalized for anisotropy and 
            # reduced by not including the 4/3 factor
            min_size = int(
                np.pi * np.power(np.amin(np.abs(blobs[:, 3])), 3) 
                / np.mean(plot_3d.calc_isotropic_factor(1)))
            print("min size threshold for r-w: {}".format(min_size))
            self.labels = segmenter.segment_rw(
                self.roi, chls, beta=100000, 
                blobs=blobs, remove_small=min_size)
            '''
        #detector.show_blob_surroundings(self.segments, self.roi)
        
        if (self.selected_viewer_tab is vis_handler.ViewerTabs.ROI_ED or
                self.selected_viewer_tab is vis_handler.ViewerTabs.MAYAVI and
                self.stale_viewers[vis_handler.ViewerTabs.MAYAVI]):
            # currently must redraw ROI Editor to include blobs; redraw
            # 3D viewer if stale and only if shown to limit performance impact
            # of 3D display; Atlas Editor does not show blobs
            self.redraw_selected_viewer(clear=False)
        
        if (self.selected_viewer_tab is vis_handler.ViewerTabs.MAYAVI or
                not self.stale_viewers[vis_handler.ViewerTabs.MAYAVI]):
            # show 3D blobs if 3D viewer is showing; if not, add to 3D display
            # if it is not stale so blobs do not need to be redetected to show
            self.show_3d_blobs()
        
        if ColocalizeOptions.INTENSITY.value in self._colocalize:
            # perform intensity-based colocalization
            self._colocalize_blobs()
    
    def show_3d_blobs(self):
        """Show blobs as spheres in 3D viewer."""
        if self.segments is None or len(self.segments) < 1:
            return
        
        # get blobs in ROI and display as spheres in Mayavi viewer
        roi_size = self.roi_array[0].astype(int)
        show_shadows = Vis3dOptions.SHADOWS.value in self._check_list_3d
        scale, mask_size = self._vis3d.show_blobs(
            self.blobs, self.segs_in_mask, self.segs_cmap,
            self._curr_offset()[::-1], roi_size[::-1], show_shadows, self.flipz)
        
        # set the max scaling based on the starting value
        self._scale_detections_high = scale * 5
        self.scale_detections = scale
        
        # set the blob mask size
        self._segs_mask_high = mask_size * 5
        print("mask size", mask_size)
        self._segs_mask = mask_size

    @on_trait_change("_colocalize")
    def _colocalize_blobs(self):
        """Toggle blob co-localization label visibility.
        
        Return immediately if blobs have not been detected. Find and display
        co-localizations if they have not been found yet. Turn off the
        labels if the visibility flag is set to False.

        """
        if self.blobs.blobs is None: return
        if self.blobs.colocalizations is None:
            self.blobs.colocalizations = colocalizer.colocalize_blobs(
                self.roi, self.blobs.blobs)
        if self.roi_ed:
            self.roi_ed.show_colocalized_blobs(
                ColocalizeOptions.INTENSITY.value in self._colocalize)
        
    @on_trait_change("_segs_visible")
    def _update_blob_visibility(self):
        """Change blob visibilty based on toggle check box."""
        if self.roi_ed:
            self.roi_ed.set_circle_visibility(
                BlobsVisibilityOptions.VISIBLE.value in self._segs_visible)
    
    @on_trait_change('scale_detections')
    def update_scale_detections(self):
        """Updates the glyph scale factor.
        """
        for glyph in (self._vis3d.blobs3d_in, self._vis3d.matches3d):
            if glyph is not None:
                glyph.glyph.glyph.scale_factor = self.scale_detections

    @on_trait_change("_segs_mask")
    def _segs_mask_changed(self):
        """Update the glyph mask for fraction of blobs to show."""
        for glyph in (self._vis3d.blobs3d_in, self._vis3d.matches3d):
            if glyph is not None:
                glyph.glyph.mask_points.on_ratio = self._segs_mask

    def _roi_ed_close_listener(self, evt):
        """Handle ROI Editor close events.

        Args:
            evt (:obj:`matplotlib.backend_bases.Event`): Event.

        """
        self._circles_opened_type = None
        self._opened_window_style = None
        if (self._circles_2d[0] ==
                roi_editor.ROIEditor.CircleStyles.FULL_ANNOTATION):
            # reset if in full annotation mode to avoid further duplicating 
            # circles, saving beforehand to prevent loss from premature  
            # window closure
            self.save_segs()
            self._reset_segments()
            self._circles_2d = [roi_editor.ROIEditor.CircleStyles.CIRCLES.value]
            self._roi_feedback = "Reset circles after saving full annotations"

    def _atlas_ed_close_listener(self, evt, atlas_ed):
        """Handle Atlas Editor close events.

        Args:
            evt (:obj:`matplotlib.backend_bases.Event`): Event.
            atlas_ed (:obj:`gui.atlas_editor.AtlasEdtor`): Atlas editor
                that was closed.

        """
        self.atlas_eds[self.atlas_eds.index(atlas_ed)] = None

    @on_trait_change("controls_created")
    def _post_controls_created(self):
        # populate Matplotlib figure once controls have been created,
        # at which point the figure will allow connections
        self._launch_roi_editor()
        self.update_imgadj_for_img()

    def _add_mpl_fig_handlers(self, fig):
        # add additional event handlers for Matplotlib figures
        fig.canvas.mpl_connect("figure_enter_event", self._on_mpl_fig_enter)
        fig.canvas.mpl_connect("figure_leave_event", self._on_mpl_fig_leave)

    def _on_mpl_fig_enter(self, event):
        # event handler for entering a figure, storing the figure as shown
        # print("entered fig", event.canvas.figure)
        self.mpl_fig_active = event.canvas.figure

    def _on_mpl_fig_leave(self, event):
        # event handler for leaving a figure, resetting the shown figure
        # print("left fig", event.canvas.figure)
        self.mpl_fig_active = None

    def _launch_roi_editor(self):
        """Handle ROI Editor button events."""
        if config.image5d is None:
            print("Main image has not been loaded, cannot show ROI Editor")
            return

        if (not self._circles_opened_type 
                or self._circles_opened_type ==
                roi_editor.ROIEditor.CircleStyles.NO_CIRCLES):
            # set opened window type if not already set or non-editable window
            self._circles_opened_type = roi_editor.ROIEditor.CircleStyles(
                self._circles_2d[0])
        self._opened_window_style = self._styles_2d[0]
        
        # shows 2D plots
        curr_offset, curr_roi_size, feedback = self._check_roi_position()
        self._update_roi_feedback(" ".join(feedback))

        # update verify flag
        roi_editor.verify = self._DEFAULTS_2D[1] in self._check_list_2d
        roi = None
        if self._DEFAULTS_2D[0] in self._check_list_2d:
            print("showing processed 2D images")
            # denoised ROI processed during 3D display
            roi = self.roi
            if config.roi_profile["thresholding"]:
                # thresholds prior to blob detection
                roi = plot_3d.threshold(roi)
        
        blobs_truth_roi = None
        if config.truth_db is not None:
            # collect truth blobs from the truth DB if available
            blobs_truth_roi, _ = detector.get_blobs_in_roi(
                config.truth_db.blobs_truth, curr_offset, curr_roi_size, 
                self._margin)
            transpose = np.zeros(blobs_truth_roi.shape[1])
            transpose[0:3] = curr_offset[::-1]
            blobs_truth_roi = np.subtract(blobs_truth_roi, transpose)
            blobs_truth_roi[:, 5] = blobs_truth_roi[:, 4]
            #print("blobs_truth_roi:\n{}".format(blobs_truth_roi))
        
        # create ROI Editor
        filename_base = importer.filename_to_base(
            config.filename, config.series)
        grid = self._DEFAULTS_2D[3] in self._check_list_2d
        stack_args = (
            self.update_segment, filename_base, config.channel,
            curr_roi_size, curr_offset, self.segs_in_mask,
            self.segs_cmap, self._roi_ed_close_listener,
            # additional args with defaults
            self._full_border(self.border))
        roi_ed = roi_editor.ROIEditor(
            config.img5d, config.labels_img, self._img_region,
            self.show_label_3d, self.update_status_bar_msg)
        self.roi_ed = roi_ed
        
        roi_ed.plane = self._planes_2d[0].lower()
        if self._DEFAULTS_2D[4] in self._check_list_2d:
            # set MIP for the current plane
            roi_ed.update_max_intens_proj(curr_roi_size)
        roi_ed.zoom_shift = config.plot_labels[config.PlotLabels.ZOOM_SHIFT]
        roi_ed.fn_update_coords = self.set_offset
        roi_ed.fn_redraw = self.redraw_selected_viewer
        roi_ed.blobs = self.blobs
        roi_cols = libmag.get_if_within(
            config.plot_labels[config.PlotLabels.LAYOUT], 0)
        stack_args_named = {
            "roi": roi, "labels": self.labels, "blobs_truth": blobs_truth_roi, 
            "circles": roi_editor.ROIEditor.CircleStyles(self._circles_2d[0]),
            "grid": grid,
            "roi_cols": roi_cols,
            "fig": self._roi_ed_fig,
            "region_name": ontology.get_label_name(self._atlas_label),
        }
        if self._styles_2d[0] == Styles2D.SQUARE_3D.value:
            # layout for square ROIs with 3D screenshot for square-ish fig
            screenshot = self.scene.mlab.screenshot(
                mode="rgba", antialiased=True) if self.scene_3d_shown else None
            roi_ed.plot_2d_stack(
                *stack_args, **stack_args_named, mlab_screenshot=screenshot)
        elif self._styles_2d[0] == Styles2D.SINGLE_ROW.value:
            # single row
            roi_ed.plot_2d_stack(
                *stack_args, **stack_args_named, zoom_levels=2, 
                single_roi_row=True, 
                z_level=roi_ed.ZLevels.MIDDLE)
        elif self._styles_2d[0] == Styles2D.WIDE.value:
            # layout for wide ROIs, which shows only one overview plot
            stack_args_named["roi_cols"] = 7
            roi_ed.plot_2d_stack(
                *stack_args, **stack_args_named)
        elif self._styles_2d[0] == Styles2D.ZOOM3.value:
            # 3 level zoom overview plots with specific multipliers
            roi_ed.plot_2d_stack(
                *stack_args, **stack_args_named, zoom_levels=3)
        elif self._styles_2d[0] == Styles2D.ZOOM4.value:
            # 4 level zoom overview plots with default zoom multipliers
            roi_ed.plot_2d_stack(
                *stack_args, **stack_args_named, zoom_levels=4)
        elif self._styles_2d[0] == Styles2D.THIN_ROWS.value:
            # layout for fewer columns to create a thinner, taller fig
            stack_args_named["roi_cols"] = 6
            roi_ed.plot_2d_stack(
                *stack_args, **stack_args_named, zoom_levels=2)
        else:
            # defaults to Square style with another overview plot in place
            # of 3D screenshot
            roi_ed.plot_2d_stack(
                *stack_args, **stack_args_named, zoom_levels=2)
        roi_ed.set_labels_level(self.structure_scale)
        roi_ed.set_show_labels(
            AtlasEditorOptions.SHOW_LABELS.value in self._atlas_ed_options)
        self._show_all_labels(
            [self.roi_ed], RegionOptions.SHOW_ALL.value in self._region_options)
        self._add_mpl_fig_handlers(roi_ed.fig)
        self.stale_viewers[vis_handler.ViewerTabs.ROI_ED] = None
        
        # store selected 2D options
        config.prefs.roi_circles = self._circles_2d[0]
        config.prefs.roi_plane = self._planes_2d[0]
        config.prefs.roi_styles = self._styles_2d[0]

    def launch_atlas_editor(self):
        if config.image5d is None:
            print("Main image has not been loaded, cannot show Atlas Editor")
            return
        # atlas editor; need to retain ref or else instance callbacks 
        # created within AtlasEditor will be garbage collected
        title = config.filename
        if self.atlas_eds:
            # distinguish multiple Atlas Editor windows with number since
            # using the same title causes the windows to overlap
            title += " ({})".format(len(self.atlas_eds) + 1)
        atlas_ed = atlas_editor.AtlasEditor(
            config.img5d, config.labels_img, config.channel, 
            self._curr_offset(center=False), self._atlas_ed_close_listener,
            config.borders_img, self.show_label_3d, title,
            self._refresh_atlas_eds, self._atlas_ed_fig,
            self.update_status_bar_msg)
        self.atlas_eds.append(atlas_ed)
        
        # show the Atlas Editor
        if self._DEFAULTS_2D[4] in self._check_list_2d:
            # show max intensity projection planes based on ROI size
            atlas_ed.update_max_intens_proj(self.get_roi_size())
        atlas_ed.fn_update_coords = self.set_offset
        atlas_ed.show_atlas()
        atlas_ed.set_show_labels(
            AtlasEditorOptions.SHOW_LABELS.value in self._atlas_ed_options)
        atlas_ed.set_labels_level(self.structure_scale)
        atlas_ed.show_labels_annots(
            RegionOptions.SHOW_ALL.value in self._region_options)
        self._show_all_labels(
            [atlas_ed], RegionOptions.SHOW_ALL.value in self._region_options)
        self._add_mpl_fig_handlers(atlas_ed.fig)
        self.stale_viewers[vis_handler.ViewerTabs.ATLAS_ED] = None
    
    def sync_atlas_eds_coords(self, coords=None, check_option=False):
        """Synchronize Atlas Editors to ROI offset.
        
        Args:
            coords (Sequence[int]): ROI offset in ``z,y,x``; defaults to None
                to find from the current ROI controls.
            check_option (bool): True to synchronize only if the corresponding
                Atlas Editor is selected; defaults to False.

        """
        if (check_option and AtlasEditorOptions.SYNC_ROI.value
                not in self._atlas_ed_options):
            return
        if coords is None:
            # Atlas Editor uses offset as-is, without centering
            coords = self._curr_offset(False)[::-1]
        for ed in self.atlas_eds:
            if ed is None: continue
            ed.update_coords(coords)
    
    def _refresh_atlas_eds(self, ed_ignore):
        """Callback handler to refresh all other Atlas Editors

        Args:
            ed_ignore (:obj:`gui.atlas_editor.AtlasEditor`): Atlas Editor
                to not refresh, typically the calling editor.

        """
        for ed in self.atlas_eds:
            if ed is None or ed is ed_ignore: continue
            ed.refresh_images()
    
    @staticmethod
    def get_changed_options(
            curr_options: Sequence[str], prev_options: Dict[Enum, bool],
            enum_options: Type[Enum]
    ) -> Tuple[Dict[Enum, bool], Dict[Enum, bool]]:
        """Get dicts of the options and whether they have changed.

        Args:
            curr_options: Current options as a list of option names.
            prev_options: Previous options as a dictionary of Enum options
                to boolean values.
            enum_options: Enumeration of options.

        Returns:
            Tuple of:
            - ``options``: ``prev_options`` but for the current state.
            - ``changed``: Dictionary with same keys as ``options`` but
              values of whether the state changed compared to previously.

        """
        # option is true if it's present in the current options
        options = {e: e.value in curr_options for e in enum_options}
    
        # option changed if it's value differs from previous options
        changed = {e: e in prev_options and options[e] != prev_options[e]
                   for e in options}
        return options, changed

    @on_trait_change("_atlas_ed_options")
    def _atlas_ed_options_changed(self):
        """Respond to atlas editor option changes."""
        # get boolean dicts of the options and whether they have changed
        options, changed = self.get_changed_options(
            self._atlas_ed_options, self._atlas_ed_options_prev,
            AtlasEditorOptions)
        
        if self.roi_ed:
            if changed[AtlasEditorOptions.SHOW_LABELS]:
                # toggle showing atlas labels, applied during Plot Editor
                # mouseovers/refreshes
                self.roi_ed.set_show_labels(
                    options[AtlasEditorOptions.SHOW_LABELS])
        
        if self.atlas_eds:
            for atlas_ed in self.atlas_eds:
                if changed[AtlasEditorOptions.SHOW_LABELS]:
                    # toggle showing atlas labels
                    atlas_ed.set_show_labels(
                        options[AtlasEditorOptions.SHOW_LABELS])
                
                if changed[AtlasEditorOptions.ZOOM_ROI]:
                    # toggle ROI zoom
                    self._zoom_atlas_ed(
                        atlas_ed, options[AtlasEditorOptions.ZOOM_ROI])

                if changed[AtlasEditorOptions.CROSSHAIRS]:
                    # toggle Atlas Editor crosslines
                    atlas_ed.set_show_crosslines(
                        options[AtlasEditorOptions.CROSSHAIRS])
                    for plot_ed in atlas_ed.plot_eds.values():
                        plot_ed.draw_crosslines()
        
        if (self.selected_viewer_tab is vis_handler.ViewerTabs.ATLAS_ED
                and changed[AtlasEditorOptions.SYNC_ROI]):
            # move visible Atlas Editor to ROI offset if sync selected;
            # otherwise, defer sync to tab selection handler
            self.sync_atlas_eds_coords(check_option=True)
        
        self._atlas_ed_options_prev = options
    
    def _zoom_atlas_ed(self, atlas_ed, zoom):
        """Zoom the Atlas Editor into the ROI.
        
        The ROI offset is normally at the crosshairs unless the ROI offset
        is treated as the ROI center, in which case the crosshairs remain
        in the same place but the retrieved offset is shifted to the ROI's
        upper left corner.
        
        """
        if zoom:
            # zoom into the ROI
            offset = self._curr_offset()
            shape = self.roi_array[0].astype(int)
        else:
            # zoom out to the full image
            offset = np.zeros(3, dtype=int)
            shape = self._get_max_offset()
        atlas_ed.view_subimg(offset[::-1], shape[::-1])

    @staticmethod
    def _get_save_path(default_path: str) -> str:
        """Get a save path from the user through a file dialog.
        
        Args:
            default_path: Default path to display in the dialog.

        Returns:
            Chosen path.
        
        Raises:
            FileNotFoundError: User canceled file selection.

        """
        # open a PyFace file dialog in save mode
        save_dialog = FileDialog(action="save as", default_path=default_path)
        if save_dialog.open() == OK:
            # get user selected path and update preferences
            path = save_dialog.path
            config.prefs.fig_save_dir = os.path.dirname(path)
            return path
        else:
            # user canceled file selection
            raise FileNotFoundError("User canceled file selection")
    
    @on_trait_change("_btn_save_fig")
    def _save_fig(self):
        """Save the figure in the currently selected viewer."""
        path = None
        try:
            # get the figure save directory from preferences
            save_dir = config.prefs.fig_save_dir
            
            if self.selected_viewer_tab is vis_handler.ViewerTabs.ROI_ED:
                if self.roi_ed is not None:
                    # save screenshot of current ROI Editor
                    path = os.path.join(save_dir, self.roi_ed.get_save_path())
                    path = self._get_save_path(path)
                    self.roi_ed.save_fig(path)
            
            elif self.selected_viewer_tab is vis_handler.ViewerTabs.ATLAS_ED:
                if self.atlas_eds:
                    # save screenshot of first Atlas Editor
                    # TODO: find active editor
                    path = os.path.join(
                        save_dir, self.atlas_eds[0].get_save_path())
                    path = self._get_save_path(path)
                    self.atlas_eds[0].save_fig(path)
            
            elif self.selected_viewer_tab is vis_handler.ViewerTabs.MAYAVI:
                if config.filename:
                    # save 3D image with extension in config
                    screenshot = self.scene.mlab.screenshot(
                        mode="rgba", antialiased=True)
                    ext = (config.savefig if config.savefig else
                           config.DEFAULT_SAVEFIG)
                    path = "{}.{}".format(naming.get_roi_path(
                        config.filename, self._curr_offset(),
                        self.roi_array[0].astype(int)), ext)
                    path = self._get_save_path(os.path.join(save_dir, path))
                    plot_2d.plot_image(screenshot, path)
            
            if not path:
                # notify that no figure is active to save
                self._roi_feedback = "Please open a figure to save"
        
        except FileNotFoundError as e:
            # user canceled path selection
            print(e)
    
    @on_trait_change('rois_check_list')
    def load_roi(self):
        """Load an ROI from database, including all blobs."""
        print("got {}".format(self.rois_check_list))
        if self.rois_check_list not in ("", self._ROI_DEFAULT):
            # get chosen ROI to reconstruct original ROI size and offset 
            # including border
            roi = self._rois_dict[self.rois_check_list]
            config.roi_size = (roi["size_x"], roi["size_y"], roi["size_z"])
            config.roi_size = tuple(
                np.add(
                    config.roi_size, 
                    np.multiply(self.border, 2)).astype(int).tolist())
            self.roi_array = [config.roi_size]
            config.roi_offset = (roi["offset_x"], roi["offset_y"], roi["offset_z"])
            config.roi_offset = tuple(
                np.subtract(config.roi_offset, self.border).astype(int).tolist())
            self.x_offset, self.y_offset, self.z_offset = config.roi_offset
            
            # redraw the original ROI and prepare verify mode
            roi_id = roi["id"]
            blobs = config.db.select_blobs_by_roi(roi_id)[0]
            if len(blobs) > 0:
                # change to single-channel if all blobs are from same channel
                chls = np.unique(detector.Blobs.get_blobs_channel(blobs))
                if len(chls) == 1:
                    self._channel = [str(int(chls[0]))]
            
            # get matches between blobs, such as verifications
            blob_matches = config.db.select_blob_matches(roi_id)
            blob_matches.update_blobs(
                detector.Blobs.shift_blob_rel_coords,
                [n * -1 for n in config.roi_offset[::-1]])
            
            # display blobs
            self.detect_blobs(segs=blobs, blob_matches=blob_matches)
            roi_editor.verify = True
        else:
            print("no roi found")
            roi_editor.verify = False
    
    @on_trait_change('_check_list_2d')
    def update_2d_options(self):
        border_checked = self._DEFAULTS_2D[1] in self._check_list_2d
        if border_checked != self._border_on:
            # change the border dimensions
            if border_checked:
                self._set_border()
            else:
                self._set_border(reset=True)
            # any change to border flag resets ROI selection and segments
            print("changed Border flag")
            self._border_on = border_checked
            if self._rois_selections.selections:
                self.rois_check_list = self._rois_selections.selections[0]
            self._reset_segments()
        
        # immediately update in Atlas Editors, where None uses the default max
        # intensity projection settings and 0's turns it off
        mip_shape = (None if self._DEFAULTS_2D[4] in self._check_list_2d
                     else (0, 0, 0))
        self._update_mip(mip_shape)
    
    @on_trait_change("_region_name")
    def _region_name_changed(self):
        """Handle changes to the region name combo box."""
        ids = str(self._region_id_map[self._region_name])
        if RegionOptions.APPEND.value in self._region_options:
            # append the region ID
            ids = f"{self._region_id},{ids}"
        # remove preceding commas
        self._region_id = ids.lstrip(",")
    
    def _show_all_labels(
            self, eds: Sequence[Union[
                "plot_support.ImageSyncMixin",
                Sequence["plot_support.ImageSyncMixin"]]], show=True):
        """Show all atlas labels.
        
        Args:
            eds: Sequence of individual or sequences of ROI and Atlas Editors.
                None values will be ignored.
            show: True (default) to show the labels.

        """
        # skip Nones and flatten list
        eds_all = []
        for ed in eds:
            if ed:
                if libmag.is_seq(ed):
                    eds_all.extend(ed)
                else:
                    eds_all.append(ed)
        
        if eds_all:
            # show in thread
            self._annotate_labels_thread = atlas_threads.AnnotateLabels(
                eds_all, show, lambda: None, self._update_prog)
            self._annotate_labels_thread.start()
    
    @on_trait_change("_region_options")
    def _region_options_changed(self):
        """Handle changes to the region options check boxes."""
        # get dict of whether each option changed
        options, changed = self.get_changed_options(
            self._region_options, self._region_options_prev, RegionOptions)
        
        if changed[RegionOptions.APPEND] and not options[RegionOptions.APPEND]:
            # trigger region ID change with current ID when unchecking append
            region_id = self._region_id
            self._region_id = ""
            self._region_id = region_id
        
        if changed[RegionOptions.SHOW_ALL]:
            # toggle showing all label annotations
            option = options[RegionOptions.SHOW_ALL]
            self._show_all_labels((self.roi_ed, self.atlas_eds), option)
        
        # store current options
        self._region_options_prev = options
    
    @on_trait_change("_region_id")
    def _region_id_changed(self):
        """Center the viewer on the region specified in the corresponding 
        text box.
        
        :const:``_PREFIX_BOTH_SIDES`` can be given to specify IDs with 
        both positive and negative values. All other non-integers will 
        be ignored.
        """
        print("region ID: {}".format(self._region_id))
        if RegionOptions.APPEND.value in self._region_options:
            self._roi_feedback = (
                "Add more regions, then uncheck \"Append\" to view them")
            return
        
        if config.labels_img is None:
            self._roi_feedback = "No labels image loaded to find region"
            return

        if config.labels_ref is None or config.labels_ref.ref_lookup is None:
            self._roi_feedback = "No labels reference loaded to find region"
            return

        # user-given region can be a comma-delimited list of region IDs
        # in the labels reference dict
        region_id_split = self._region_id.split(",")
        region_ids = []
        both_sides = []
        for region_id in region_id_split:
            # get IDs from all sub-regions contained within the given region
            region_id = region_id.strip()
            # specify both sides to get corresponding pos and neg IDs
            both = RegionOptions.BOTH_SIDES.value in self._region_options
            if region_id.startswith(self._PREFIX_BOTH_SIDES):
                both = True
                region_id = region_id[len(self._PREFIX_BOTH_SIDES):]
            both_sides.append(both)
            try:
                region_id = int(region_id)
            except ValueError:
                # return if cannot convert to an integer
                self._roi_feedback = (
                    "Region ID must be an integer, or preceded by \"+/-n\" "
                    "to include labels from both sides"
                )
                return
            region_ids.append(region_id)
        incl_chil = RegionOptions.INCL_CHILDREN.value in self._region_options
        centroid, self._img_region, region_ids = ontology.get_region_middle(
            config.labels_ref.ref_lookup, region_ids, config.labels_img,
            config.labels_scaling, both_sides=both_sides,
            incl_children=incl_chil)
        if centroid is None:
            self._roi_feedback = (
                "Could not find the region corresponding to ID {}"
                .format(self._region_id))
            return
        meas, vol = cv_nd.meas_region(
            self._img_region, config.resolutions[0])[:2]

        if Vis3dOptions.RAW.value in self._check_list_3d:
            # in "raw" mode, simply center the current ROI on the label
            # centroid, which may lie within a sub-label
            curr_roi_size = self.roi_array[0].astype(int)
            corner = np.subtract(
                centroid, 
                np.around(np.divide(curr_roi_size[::-1], 2)).astype(np.int))
            self.z_offset, self.y_offset, self.x_offset = corner
            self._check_roi_position()
            self.show_3d()
        else:
            # in non-"raw" mode, show the full label including sub-labels 
            # without non-label areas; TODO: consider making default or 
            # only option
            self.show_label_3d(region_ids)
        # sync with atlas editor to point at center of region
        self.sync_atlas_eds_coords(centroid)
        self._roi_feedback = (
            "Found region ID {} of size x={}, y={}, z={} \u00b5m, "
            "volume {} \u00b5m^3".format(self._region_id, *meas[::-1], vol))
    
    def _curr_offset(self, center=None):
        """Get ROI offset based on the slider controls.
        
        Args:
            center (bool): True if the slider controls point to the center
                of the ROI; False if they refer to the upper left corner.
                Defaults to None, in which case the center value is
                determined base on the :attr:`_roi_center` control.

        Returns:
            list[int]: Offset in ``x,y,z``.

        """
        # TODO: migrate to z,y,x
        offset = self.x_offset, self.y_offset, self.z_offset
        if center or (center is None and self._roi_center):
            offset = plot_3d.roi_center_to_offset(
                offset, self.roi_array[0].astype(int))
        return offset
    
    def set_offset(self, offset, center=None):
        """Set the offset sliders.
        
        Args:
            offset (List[int]): Offset in ``z,y,x``.
            center (bool): True if ``offset`` points to the center
                of the ROI; False if it refers to the upper left corner.
                Defaults to None, in which case the center value is
                determined base on the :attr:`_roi_center` control.

        """
        if center or (center is None and self._roi_center):
            # convert offset to position it at the center of the ROI
            offset = plot_3d.roi_center_to_offset(
                offset, self.roi_array[0].astype(int)[::-1], reverse=True)
        
        # update offset sliders without triggering additional callbacks
        self._ignore_roi_offset_change = True
        self.z_offset, self.y_offset, self.x_offset = offset
        self._ignore_roi_offset_change = False
        
        # update intensity limits, etc for the current image
        self.update_imgadj_for_img()
    
    def get_roi_size(self):
        """Get the current ROI size.
        
        Returns:
            list(int): ROI size in ``z,y,x``.

        """
        return self.roi_array[0].astype(int)[::-1]
    
    def _full_border(self, border=None):
        """Gets the full border array, typically based on 
            :meth:`chunking.cal_overlap`.
        
        Args:
            border: If equal to :const:`_DEFAULT_BORDER`, returns the border. 
                Defaults to None.
        Returns:
            The full boundary in (x, y, z) order.
        """
        if border is not None and np.array_equal(border, self._DEFAULT_BORDER):
            return border
        return detector.calc_overlap()[::-1]
    
    def _set_border(self, reset=False):
        """Sets the border as an (x, y, z) Numpy array, changing the final
            (z) dimension to be 0 since additional border planes will be shown 
            separately.
        
        Args:
            reset: If true, resets the border to :const:`_DEFAULT_BORDER`.
        """
        # TODO: change from (x, y, z) order?
        if reset:
            self.border = np.copy(self._DEFAULT_BORDER)
            print("set border to zeros")
        else:
            self.border = self._full_border()
            self.border[2] = 0 # ignore z
        print("set border to {}".format(self.border))
    
    def _get_vis_segments_index(self, segment):
        # must take from vis rather than saved copy in case user 
        # manually updates the table
        #print("segs:\n{}".format(self.segments))
        #print("seg: {}".format(segment))
        #print(self.segments == segment)
        segi = np.where((self.segments == segment).all(axis=1))
        if len(segi) > 0 and len(segi[0]) > 0:
            return segi[0][0]
        return -1
    
    def _force_seg_refresh(self, i, show=False):
        """Trigger table update by either selecting and reselected the segment
        or vice versa.

        Args:
            i: The element in vis.segs_selected, which is simply an index to
               the segment in vis.segments.
        """
        if i in self.segs_selected:
            self.segs_selected.remove(i)
            self.segs_selected.append(i)
        else:
            self.segs_selected.append(i)
            if not show:
                self.segs_selected.remove(i)
    
    def _flag_seg_for_deletion(self, seg):
        seg[3] = -1 * abs(seg[3])
        detector.Blobs.set_blob_confirmed(seg, -1)
    
    def update_segment(
            self, segment_new: np.ndarray,
            segment_old: Optional[np.ndarray] = None, remove: bool = False
    ) -> np.ndarray:
        """Update segments/blobs list with a new or updated segment.
        
        Args:
            segment_new: Segment to either add or update, including 
                changes to relative coordinates or radius. Segments are 
                generally given as an array in :func:``detector.format_blob`` 
                format. 
            segment_old: Previous version of the segment, which if found will 
                be replaced by ``segment_new``. The absolute coordinates of 
                ``segment_new`` will also be updated based on the relative 
                coordinates' difference between ``segment_new`` and 
                ``segments_old`` as a convenience. Defaults to None.
            remove: True if the segment should be removed instead of added, 
                in which case ``segment_old`` will be ignored. Defaults to 
                False.
        
        Returns:
            The updated segment.
        
        """
        seg = segment_new
        # remove all row selections to ensure that no more than one 
        # row is selected by the end
        while len(self.segs_selected) > 0:
            self.segs_selected.pop()
        #print("updating: ", segment_new, offset)
        if remove:
            # remove segments, changing radius and confirmation values to 
            # flag for deletion from database while saving the ROI
            segi = self._get_vis_segments_index(seg)
            seg = self.segments[segi]
            self._flag_seg_for_deletion(seg)
            self._force_seg_refresh(segi, show=True)
        elif segment_old is not None:
            # new blob's abs coords are not shifted, so shift new blob's abs
            # coordinates by relative coords' diff between old and new blobs
            # TODO: consider requiring new seg to already have abs coord updated
            self._segs_moved.append(segment_old)
            diff = np.subtract(seg[:3], segment_old[:3])
            detector.Blobs.shift_blob_abs_coords(seg, diff)
            segi = self._get_vis_segments_index(segment_old)
            if segi == -1:
                # try to find old blob from deleted blobs
                self._flag_seg_for_deletion(segment_old)
                segi = self._get_vis_segments_index(segment_old)
            if segi != -1:
                # replace corresponding blob entry in table
                self.segments[segi] = seg
                print("updated seg: {}".format(seg))
                self._force_seg_refresh(segi, show=True)
        else:
            # add a new segment to the visualizer table
            segs = [seg]  # for concatenation
            if self.segments is None or len(self.segments) == 0:
                # copy since the object may be changed elsewhere; cast to 
                # float64 since original type causes an incorrect database 
                # insertion for some reason
                self.segments = np.copy(segs).astype(np.float64)
            else:
                self.segments = np.concatenate((self.segments, segs))
            self.segs_selected.append(len(self.segments) - 1)
            print("added segment to table: {}".format(seg))
        
        # scroll to first selected row
        self._segs_row_scroll = min(self.segs_selected)
        
        if self.roi_ed:
            # flag ROI Editor as edited
            self.roi_ed.edited = True
        
        return seg
    
    @property
    def segments(self):
        return self._segments
    
    @segments.setter
    def segments(self, val):
        """Sets segments.
        
        Args:
            val: Numpy array of (n, 10) shape with segments. The columns
                correspond to (z, y, x, radius, confirmed, truth, channel, 
                abs_z,abs_y, abs_x). Note that the "abs" values are different 
                from those used for duplicate shifting. If None, the 
                segments will be reset to an empty list.
        """
        # no longer need to give default value if None, presumably from 
        # update of TraitsUI from 5.1.0 to 5.2.0pre
        if val is None:
            self._segments = []
        else:
            self._segments = val
    
    def _get_profile_category(self) -> Optional[profiles.SettingsDict]:
        """Get the profile instance eassociated with the selected category.
        
        Returns:
            Profile instance, which can be None.

        """
        cat = self._profiles_cats[0]
        if cat == ProfileCats.ROI.value:
            prof = config.roi_profile
        elif cat == ProfileCats.ATLAS.value:
            prof = config.atlas_profile
        else:
            prof = config.grid_search_profile
        return prof
    
    @on_trait_change("_profiles_cats")
    def _update_profiles_names(self):
        """Update the profile names dropdown box based on the selected category.
        """
        # get base profile matching category
        prof = self._get_profile_category()

        if prof:
            # add profiles and matching configuration files
            prof_names = [*prof.profiles.keys(), *prof.get_files()]
        else:
            # clear profile names
            prof_names = []
        # update dropdown box selections and choose the first item, required
        # even though the item will appear to be selected by default
        self._profiles_names = TraitsList()
        self._profiles_names.selections = prof_names
        if prof_names:
            self._profiles_name = prof_names[0]
        self._show_combined_profile()
    
    @on_trait_change("_profiles_name")
    def _select_profile(self):
        """Handle profile selections."""
        prof_cat = self._get_profile_category()
        if prof_cat:
            # show preview of selected profile
            self._profiles_preview = pprint.pformat(
                prof_cat.get_profile(self._profiles_name))
        else:
            self._profiles_preview = ""

    def _show_combined_profile(self):
        """Show the combined profile dictionary."""
        prof_cat = self._get_profile_category()
        self._profiles_combined = pprint.pformat(prof_cat) if prof_cat else ""

    @on_trait_change("_profiles_add_btn")
    def _add_profile(self):
        """Add the chosen profile to the profiles table."""
        for chl in self._profiles_chls:
            # get profile name for selected channel and add to table,
            # deferring profile load until gathering all profiles
            prof = [self._profiles_cats[0], self._profiles_name, chl]
            _logger.debug("Profile to add: %s", prof)
            self._ignore_profiles_update = True
            self._profiles.append(prof)
        
        # load profiles based on final selections
        self._refresh_profiles()
    
    @on_trait_change("_profiles[]")
    def _refresh_profiles(self):
        """Refresh the loaded profiles based on the profiles table."""
        if self._ignore_profiles_update or not self._profiles:
            # no profiles in the table to load or set to ignore
            self._ignore_profiles_update = False
            return
        
        # convert to Numpy array for fancy indexing
        _logger.debug("Profiles from table:\n%s", self._profiles)
        profs = np.array(self._profiles)

        # load ROI profiles to the given channel
        roi_profs = []
        profs = profs[profs[:, 0] == ProfileCats.ROI.value]
        if len(profs) > 0:
            print(profs, max(profs[:, 2].astype(int)))
            for i in range(max(profs[:, 2].astype(int)) + 1):
                roi_profs.append(",".join(profs[profs[:, 2] == str(i), 1]))

        # load atlas and grid search profiles regardless of channel
        atlas_profs = ",".join(
            profs[profs[:, 0] == ProfileCats.ATLAS.value, 1])
        grid_profs = ",".join(
            profs[profs[:, 0] == ProfileCats.GRID.value, 1])

        # set up all profiles and showed the profile for the selected category
        cli.setup_roi_profiles(roi_profs)
        cli.setup_atlas_profiles(atlas_profs)
        cli.setup_grid_search_profiles(grid_profs)
        self._show_combined_profile()

    @on_trait_change("_profiles_load_btn")
    def _load_profiles(self):
        """Reload available profiles."""
        self._update_profiles_names()

    def _init_profiles(self):
        """Initialize the profiles table based on the currently loaded profiles.
        """
        def add_profs(cat, prof, chl=0):
            # add rows for the given profile category
            if not prof:
                return
            for namei, name in enumerate(
                    prof[prof.NAME_KEY].split(prof.delimiter)):
                if namei == 0:
                    # skip default profile, which is included by default
                    continue
                profs.append([cat, name, chl])

        profs = []
        for i, roi_prof in enumerate(config.roi_profiles):
            add_profs(ProfileCats.ROI.value, roi_prof, i)
        add_profs(ProfileCats.ATLAS.value, config.atlas_profile)
        add_profs(ProfileCats.GRID.value, config.grid_search_profile)
        self._profiles = profs
    
    @on_trait_change("_profiles_reset_prefs_btn")
    def _reset_prefs(self):
        """Handle button to reset preferences."""
        # trigger resetting TraitsUI prefs in handler
        self._profiles_reset_prefs = True
        
        # reset preferences profile
        config.prefs = prefs_prof.PrefsProfile()
    
    @on_trait_change("_import_browser")
    def _add_import_file(self):
        """Add a file or directory to import and populate the import table
        with all related files.
        """

        def setup_import(md):
            # populate the import metadata and output fields based on
            # extracted values
            res = md[config.MetaKeys.RESOLUTIONS]
            if res is not None:
                self._import_res = [res[::-1]]
            mag = md[config.MetaKeys.MAGNIFICATION]
            if mag is not None:
                self._import_mag = mag
            zoom = md[config.MetaKeys.ZOOM]
            if zoom is not None:
                self._import_zoom = zoom
            shape = md[config.MetaKeys.SHAPE]
            if shape is not None:
                self._import_shape = [shape[::-1]]
            
            dtype_str = md[config.MetaKeys.DTYPE]
            if dtype_str:
                # set data type related dropdowns based on each character of
                # the type-string of the Numpy data type object
                try:
                    dtype_str = np.dtype(dtype_str).str
                    len_dtype_str = len(dtype_str)
                    if len_dtype_str > 0:
                        byte_orders = libmag.get_dict_keys_from_val(
                            self._IMPORT_BYTE_ORDERS, dtype_str[0])
                        if byte_orders:
                            self._import_byte_order = [byte_orders[0]]
                    if len_dtype_str > 1:
                        data_types = libmag.get_dict_keys_from_val(
                            self._IMPORT_DATA_TYPES, dtype_str[1])
                        if data_types:
                            self._import_data_type = [data_types[0]]
                    if len_dtype_str > 2:
                        bits = libmag.get_dict_keys_from_val(
                            self._IMPORT_BITS, dtype_str[2])
                        if bits:
                            self._import_bit = [bits[0]]
                except TypeError:
                    print("Could not find data type for {}".format(dtype_str))
            
            if shape and dtype_str:
                # signal ready import
                self._update_import_feedback(
                    "Ready to import. Please check microscope metadata "
                    "and edit if necessary.")
            else:
                self._update_import_feedback(
                    "No image files were auto-detected but may be in a RAW "
                    "format. Please enter at least image output and data type "
                    "before importing.")
        
        for suffix in (config.SUFFIX_IMAGE5D, config.SUFFIX_META,
                       config.SUFFIX_SUBIMG):
            if self._import_browser.endswith(suffix):
                # file already imported; initiate load and change to ROI panel
                self._update_roi_feedback(
                    "{} is already imported, loading image"
                    .format(self._import_browser))
                # must assign before tab change or else _import_browser is empty
                self._filename = self._import_browser
                self.select_controls_tab = ControlsTabs.ROI.value
                return
        
        # reset import fields
        self._clear_import_files(False)
        chl_paths = None
        base_path = None

        try:
            if os.path.isdir(self._import_browser):
                # gather files within the directory to import
                self._import_mode = ImportModes.DIR
                chl_paths, import_md = importer.setup_import_dir(
                    self._import_browser)
                setup_import(import_md)
                base_path = os.path.join(
                    os.path.dirname(self._import_browser),
                    importer.DEFAULT_IMG_STACK_NAME)
            
            elif self._import_browser:
                # gather files matching the pattern of the selected file to import
                self._import_mode = ImportModes.MULTIPAGE
                chl_paths, base_path = importer.setup_import_multipage(
                    self._import_browser)
                
                # extract metadata in separate thread given delay from Java
                # initialization for Bioformats
                self._update_import_feedback(
                    "Gathering metadata related to {}, please wait"
                    "...".format(self._import_browser))
                self._import_thread = import_threads.SetupImportThread(
                    chl_paths, setup_import)
                self._import_thread.start()
    
            if chl_paths:
                # populate the import table
                data = []
                for chl, paths in chl_paths.items():
                    for path in paths:
                        data.append([path, chl])
                self._import_paths = data
                self._import_prefix = base_path
        except FileNotFoundError:
            self._update_import_feedback(
                "File to import does not exist: {}\nPlease try another file"
                .format(self._import_browser))
    
    @on_trait_change("_import_shape")
    def _validate_import_readiness(self):
        """Activate import button once shape and required data type fields
        have beeen entered.
        
        """
        self._import_btn_enabled = (
                not np.equal(self._import_shape, 0).any()
                and self._import_bit
                and self._import_data_type
                and "" not in (
                    self._IMPORT_BITS[self._import_bit[0]],
                    self._IMPORT_DATA_TYPES[self._import_data_type[0]]))
    
    @on_trait_change("_import_bit")
    def _import_bit_changed(self):
        """Validate import readiness when the data bit field changes."""
        self._validate_import_readiness()
    
    @on_trait_change("_import_data_type")
    def _import_data_type_changed(self):
        """Validate import readiness when the data type field changes."""
        self._validate_import_readiness()
    
    @on_trait_change("_import_btn")
    def _import_files(self):
        """Import files based on paths in the import table.
        """
        
        # repopulate channel paths dict, including any user edits
        chl_paths = OrderedDict()
        for row in self._import_paths:
            chl_paths.setdefault(row[1], []).append(row[0])
        
        if chl_paths:
            # set metadata
            md = {
                # assumes only resolutions for chosen series has been set
                # TODO: add control to select series
                config.MetaKeys.RESOLUTIONS: self._import_res[0].astype(
                    float)[::-1],
                config.MetaKeys.MAGNIFICATION: self._import_mag,
                config.MetaKeys.ZOOM: self._import_zoom,
                config.MetaKeys.DTYPE:  "".join(
                    (self._IMPORT_BYTE_ORDERS[self._import_byte_order[0]],
                     self._IMPORT_DATA_TYPES[self._import_data_type[0]],
                     self._IMPORT_BITS[self._import_bit[0]])),
                config.MetaKeys.SHAPE: self._import_shape[0].astype(int)[::-1],
            }
            
            # initialize import in separate thread with a signal for
            # loading thew newly imported image
            self._import_thread = import_threads.ImportThread(
                self._import_mode, self._import_prefix, chl_paths, md,
                self._update_import_feedback,
                # update image path and trigger loading the image
                lambda: self.update_filename(self._import_prefix))
            self._import_thread.start()
    
    @on_trait_change("_import_clear_btn")
    def _clear_import_files(self, clear_import_browser=True):
        """Reset import setup.
        
        Args:
            clear_import_browser (bool): True to clear the import browser
                path; defaults to True. Should be False when clearing settings
                triggered by setting a new import path.

        """
        if clear_import_browser:
            self._import_browser = ""  # will reset table
        self._import_paths = []
        self._import_mode = None
        self._import_res = np.ones((1, 3))
        self._import_shape = np.zeros((1, 5), dtype=np.int)
        self._import_bit = [tuple(self._IMPORT_BITS.keys())[0]]
        self._import_data_type = [tuple(self._IMPORT_DATA_TYPES.keys())[0]]
        self._import_byte_order = [tuple(self._IMPORT_BYTE_ORDERS.keys())[0]]
        self._import_btn_enabled = False

    def _update_import_feedback(self, val):
        """Update the import feedback text box.
        
        Args:
            val (str): String to append as a new line.

        """
        self._import_feedback += "{}\n".format(val)

    def _update_roi_feedback(self, val: str, print_out: bool = False):
        """Update the ROI panel feedback text box.

        Args:
            val: String to append as a new line.
            print_out: True to print to log as well; defaults to False.

        """
        if print_out:
            _logger.info(val)
        self._roi_feedback += "{}\n".format(val)
    
    # BRAINGLOBE CONTROLS
    
    def _set_bg_atlases(self, val: Sequence):
        """Set BrainGlobe atlases table data."""
        self._bg_atlases = val
    
    def _set_bg_feedback(self, val: str, append: bool = True):
        """Set BrainGlobe feedback string.
        
        Args:
            val: Feedback string.
            append: True to append the string; otherwise, ``val`` replaces
                all current text. Defaults to True.

        Returns:

        """
        if append:
            # append text
            if self._bg_feedback:
                # add a newline if text is already present
                val = f"\n{val}"
            self._bg_feedback += val
        else:
            # replace text
            self._bg_feedback = val
    
    def _bg_open_handler(self, bg_atlas: "BrainGlobeAtlas"):
        """Handler to open a BrainGlobe atlas.
        
        Args:
            bg_atlas: Atlas to open.

        """
        # update displayed filename
        config.filename = str(bg_atlas.root_dir)
        self.update_filename(config.filename, True)
        
        # display the atlas images
        np_io.setup_images(
            config.filename, allow_import=False, bg_atlas=bg_atlas)
        self._setup_for_image()
        self.redraw_selected_viewer()
        self.update_imgadj_for_img()
    
    def _setup_brain_globe(self):
        """Set up the BrainGlobe controller."""
        panel = bg_controller.BrainGlobeCtrl(
            self._set_bg_atlases, self._set_bg_feedback, self._bg_open_handler)
        return panel
        
    @on_trait_change("_bg_access_btn")
    def _open_brain_globe_atlas(self):
        """Open a BrainGlobe atlas."""
        if self._bg_atlases_sel:
            self._brain_globe_panel.open_atlas(self._bg_atlases_sel[0])
    
    @on_trait_change("_bg_remove_btn")
    def _remove_brain_globe_atlas(self):
        """Remove a local copy of a BrainGlobe atlas."""
        if self._bg_atlases_sel:
            self._brain_globe_panel.remove_atlas(self._bg_atlases_sel[0])


if __name__ == "__main__":
    print("Starting the MagellanMapper graphical interface...")
    cli.main()
    main()<|MERGE_RESOLUTION|>--- conflicted
+++ resolved
@@ -19,11 +19,7 @@
 import os
 import subprocess
 import sys
-<<<<<<< HEAD
-from typing import Dict, Optional, Sequence, TYPE_CHECKING, Tuple, Type
-=======
 from typing import Dict, Optional, Sequence, TYPE_CHECKING, Tuple, Type, Union
->>>>>>> 5214863f
 
 import matplotlib
 matplotlib.use("Qt5Agg")  # explicitly use PyQt5 for custom GUI events
@@ -73,12 +69,8 @@
 from magmap.settings import config, prefs_prof, profiles
 
 if TYPE_CHECKING:
-<<<<<<< HEAD
     from bg_atlasapi import BrainGlobeAtlas
-
-=======
     from magmap.plot import plot_support
->>>>>>> 5214863f
 
 # logging instance
 _logger = config.logger.getChild(__name__)
