--- conflicted
+++ resolved
@@ -19,11 +19,7 @@
 import glob
 import pprint
 import re
-<<<<<<< HEAD
-from typing import Any, Dict, List, Tuple
-=======
-from typing import Any, Dict, Optional, Tuple, Union
->>>>>>> 3176f1a2
+from typing import Any, Dict, List, Optional, Tuple, Union
 from xml import etree as et
 
 import numpy as np
