--- conflicted
+++ resolved
@@ -3,12 +3,8 @@
 """Import/export for Numpy-based archives such as ``.npy`` and ``.npz`` formats.
 """
 import os
-<<<<<<< HEAD
-from typing import Optional, Sequence, Tuple, TYPE_CHECKING
-=======
 import pathlib
-from typing import Any, Dict, Optional, Sequence, Tuple, Union
->>>>>>> e693c1d4
+from typing import Any, Dict, Optional, Sequence, Tuple, TYPE_CHECKING, Union
 
 import numpy as np
 import tifffile
@@ -178,21 +174,14 @@
 
 
 def setup_images(
-<<<<<<< HEAD
-        path: str, series: Optional[int] = None,
-        offset: Optional[Sequence[int]] = None,
-        size: Optional[Sequence[int]] = None,
-        proc_type: Optional[config.ProcessTypes] = None,
-        allow_import: bool =True, bg_atlas: Optional["BrainGlobeAtlas"] = None):
-=======
         path: str,
         series: Optional[int] = None,
         offset: Optional[Sequence[int]] = None,
         size: Optional[Sequence[int]] = None,
         proc_type: Optional["config.ProcessTypes"] = None,
         allow_import: bool = True,
-        fallback_main_img: bool = True):
->>>>>>> e693c1d4
+        fallback_main_img: bool = True,
+        bg_atlas: Optional["BrainGlobeAtlas"] = None):
     """Sets up an image and all associated images and metadata.
 
     Paths for related files such as registered images will generally be
@@ -205,21 +194,14 @@
         series: Image series number; defaults to None.
         offset: Sub-image offset given in z,y,x; defaults to None.
         size: Sub-image shape given in z,y,x; defaults to None.
-<<<<<<< HEAD
-        proc_type: Processing type, which should be a one of
-            :class:`config.ProcessTypes`.
-        allow_import: True to allow importing the image if it
-            cannot be loaded; defaults to True.
-        bg_atlas: BrainGlobe atlas; defaults to None. If provided, the
-            images and labels reference will be extracted from the atlas
-            instead of loaded from ``path``.
-=======
         proc_type: Processing type.
         allow_import: True to allow importing the image if it
             cannot be loaded; defaults to True.
         fallback_main_img: True to fall back to loading a registered image
             if possible if the main image could not be loaded; defaults to True.
->>>>>>> e693c1d4
+        bg_atlas: BrainGlobe atlas; defaults to None. If provided, the
+            images and labels reference will be extracted from the atlas
+            instead of loaded from ``path``.
     
     """
     def add_metadata():
@@ -342,7 +324,8 @@
         # load or import the main image stack
         print("Loading main image")
         try:
-<<<<<<< HEAD
+            path_lower = path.lower()
+            import_only = proc_type is config.ProcessTypes.IMPORT_ONLY
             if bg_atlas:
                 # extract image from BrainGlobeAtlas object
                 config.image5d = bg_atlas.reference[None]
@@ -351,17 +334,7 @@
                 config.img5d.img_io = config.LoadIO.BRAIN_GLOBE
                 config.resolutions = np.array([bg_atlas.resolution])
             
-            elif path.endswith(sitk_io.EXTS_3D):
-                # attempt to format supported by SimpleITK and prepend time axis
-                config.image5d = sitk_io.read_sitk_files(path)[None]
-                config.img5d.img = config.image5d
-                config.img5d.path_img = path
-                config.img5d.img_io = config.LoadIO.SITK
-            
-=======
-            path_lower = path.lower()
-            import_only = proc_type is config.ProcessTypes.IMPORT_ONLY
-            if path_lower.endswith(sitk_io.EXTS_3D):
+            elif path_lower.endswith(sitk_io.EXTS_3D):
                 # load format supported by SimpleITK and prepend time axis;
                 # if 2D, convert to 3D
                 config.image5d = sitk_io.read_sitk_files(
@@ -369,12 +342,13 @@
                 config.img5d.img = config.image5d
                 config.img5d.path_img = path
                 config.img5d.img_io = config.LoadIO.SITK
+            
             elif not import_only and path_lower.endswith((".tif", ".tiff")):
                 # load TIF file directly
                 _, meta = read_tif(path, config.img5d)
                 config.resolutions = meta[config.MetaKeys.RESOLUTIONS]
                 config.image5d = config.img5d.img
->>>>>>> e693c1d4
+                
             else:
                 # load or import from MagellanMapper Numpy format
                 img5d = None
@@ -447,7 +421,6 @@
     config.labels_metadata = labels_meta.LabelsMeta(
         f"{path}." if config.prefix else path).load()
     
-<<<<<<< HEAD
     if annotation_suffix is not None or bg_atlas:
         if bg_atlas:
             # extract labels image from BrainGlobeAtlas object
@@ -460,33 +433,16 @@
             try:
                 # load labels image
                 # TODO: need to support multichannel labels images
-                config.labels_img, config.labels_img_sitk = \
-                    sitk_io.read_sitk_files(
-                        path, reg_names=annotation_suffix, return_sitk=True)
+                config.labels_img, config.labels_img_sitk = sitk_io.read_sitk_files(
+                    path, annotation_suffix, True, True)
             except FileNotFoundError as e:
                 print(e)
                 if config.image5d is not None:
-                    # create a blank labels images for custom annotation; cmap
+                    # create a blank labels images for custom annotation; colormap
                     # can be generated for the original labels loaded below
                     config.labels_img = np.zeros(
                         config.image5d.shape[1:4], dtype=int)
                     print("Created blank labels image from main image")
-=======
-    if annotation_suffix is not None:
-        try:
-            # load labels image
-            # TODO: need to support multichannel labels images
-            config.labels_img, config.labels_img_sitk = sitk_io.read_sitk_files(
-                path, annotation_suffix, True, True)
-        except FileNotFoundError as e:
-            print(e)
-            if config.image5d is not None:
-                # create a blank labels images for custom annotation; colormap
-                # can be generated for the original labels loaded below
-                config.labels_img = np.zeros(
-                    config.image5d.shape[1:4], dtype=int)
-                print("Created blank labels image from main image")
->>>>>>> e693c1d4
         if config.image5d is not None and config.labels_img is not None:
             # set up scaling factors by dimension between intensity and
             # labels images
