# Numpy archive import/export.
# Author: David Young, 2019, 2020
"""Import/export for Numpy-based archives such as ``.npy`` and ``.npz`` formats.
"""
import os
import pathlib
from typing import Any, Dict, Optional, Sequence, Tuple, TYPE_CHECKING, Union

import numpy as np
import tifffile

from magmap.atlas import labels_meta, ontology, transformer
from magmap.cv import detector
from magmap.io import importer, libmag, naming, sitk_io
from magmap.plot import colormaps, plot_3d
from magmap.settings import config

if TYPE_CHECKING:
    from bg_atlasapi import BrainGlobeAtlas

_logger = config.logger.getChild(__name__)


class Image5d:
    """Main image storage.
    
    Attributes:
        img: 5D Numpy array in the format ``t,z,y,x,c``; defaults to None.
        path_img: Path from which ``img`` was loaded; defaults to None.
        path_meta: Path from which metadata for ``img`` was loaded;
            defaults to None.
        img_io: I/O source for image5d array; defaults to None.
        subimg_offset: Sub-image offset in ``z,y,x``; defaults to None.
        subimg_size: Sub-image size in ``z,y,x``; defaults to None.
        meta: Image metadata dictionary; defaults to None.
    
    """
    def __init__(
            self, img: Optional[np.ndarray] = None,
            path_img: Optional[str] = None,
            path_meta: Optional[str] = None,
            img_io: Optional[config.LoadIO] = None):
        """Construct an Image5d object."""
        # attributes assignable from args
        self.img = img
        self.path_img = path_img
        self.path_meta = path_meta
        self.img_io = img_io
        
        # additional attributes
        self.subimg_offset: Optional[Sequence[int]] = None
        self.subimg_size: Optional[Sequence[int]] = None
        self.meta: Optional[Dict[Union[str, config.MetaKeys], Any]] = None


def img_to_blobs_path(path):
    """Get the blobs path associated with an image or user-supplied.
    
    The user-supplied blobs path stored in :attr:`magmap.io.config.load_data`
    takes precedence over ``path``.
    
    Args:
        path (str): Image base path, without extension or MagellanMapper
            suffixes.

    Returns:
        str: Default MagellanMapper blobs path based on image path, or
        the config path if it is a string.

    """
    path_blobs = config.load_data[config.LoadData.BLOBS]
    if isinstance(path_blobs, str):
        # user-supplied path takes precedence
        return path_blobs
    return libmag.combine_paths(path, config.SUFFIX_BLOBS)


def find_scaling(
        img_path: str, scaled_shape: Optional[Sequence[int]] = None,
        scale: float = None, load_size: Optional[Sequence[int]] = None
) -> Tuple[Sequence[float], Sequence[float]]:
    """Find scaling between two images.
    
    Scaling can be computed to translate blob coordinates into another
    space, such as a downsampled image. These compressed coordinates can be
    used to generate a heat map of blobs.
    
    Args:
        img_path: Base path to image.
        scaled_shape: Shape of image to calculate scaling factor if
            this factor cannot be found from a transposed file's metadata;
            defaults to None.
        scale: Scalar scaling factor, used to find a
            rescaled file; defaults to None. To find a resized file instead,
            set an atlas profile with the resizing factor.
        load_size: Size of image to load in ``x, y, z``, typically given by an
            atlas profile and used to identify the path of the scaled
            image to load; defaults to None.

    Returns:
        Tuple of sequence of scaling factors to a scaled
        or resized image, or None if not loaded or given, and the resolutions
        of the full-sized image found based on ``img_path``.

    """
    # path to image, which may have been resized
    img_path_transposed = transformer.get_transposed_image_path(
        img_path, scale, load_size)
    scaling = None
    res = None
    if scale is not None or load_size is not None:
        # retrieve scaling from a rescaled/resized image
        img_info = importer.read_file(img_path_transposed, config.series).meta
        scaling = img_info["scaling"]
        res = np.multiply(config.resolutions[0], scaling)
        _logger.info("Retrieved scaling from resized image: %s", scaling)
        _logger.info("Rescaled resolution for full-scale image: %s", res)
    
    elif scaled_shape is not None:
        # scale by comparing to original image
        img5d = importer.read_file(img_path_transposed, config.series)
        img5d_shape = None
        if img5d.img is not None:
            # get the shape from the original image
            img5d_shape = img5d.img.shape
        elif img5d.meta is not None:
            # get the shape from the original image's metadata
            img5d_shape = img5d.meta[config.MetaKeys.SHAPE][1:4]
        
        if img5d_shape is not None:
            # find the scaling factor using the original and resized image's
            # shapes 
            scaling = importer.calc_scaling(
                None, None, img5d_shape, scaled_shape)
            res = config.resolutions[0]
            _logger.info("Using scaling compared to full image: %s", scaling)
            _logger.info("Resolution from full-scale image: %s", res)
    
    return scaling, res


def read_np_archive(archive):
    """Load Numpy archive file into a dictionary, skipping any values 
    that cannot be loaded.

    Args:
        archive: Loaded Numpy archive.

    Returns:
        Dictionary with keys and values corresponding to that of the 
        Numpy archive, skipping any values that could not be loaded 
        such as those that would require pickling when not allowed.
    """
    output = {}
    for key in archive.keys():
        try:
            output[key] = archive[key]
        except ValueError:
            print("unable to load {} from archive, will ignore".format(key))
    return output


def _check_np_none(val):
    """Checks if a value is either NoneType or a Numpy None object such as
    that returned from a Numpy archive that saved an undefined variable.
    
    Args:
        val: Value to check.
    
    Returns:
        The value if not a type of None, or a NoneType.
    """
    return None if val is None or np.all(np.equal(val, None)) else val


def setup_images(
        path: str,
        series: Optional[int] = None,
        offset: Optional[Sequence[int]] = None,
        size: Optional[Sequence[int]] = None,
        proc_type: Optional["config.ProcessTypes"] = None,
        allow_import: bool = True,
        fallback_main_img: bool = True,
        bg_atlas: Optional["BrainGlobeAtlas"] = None):
    """Sets up an image and all associated images and metadata.

    Paths for related files such as registered images will generally be
    constructed from ``path``. If :attr:`config.prefix` is set, it will
    be used in place of ``path`` for registered labels.
    
    Args:
        path: Path to image from which MagellanMapper-style paths will 
            be generated.
        series: Image series number; defaults to None.
        offset: Sub-image offset given in z,y,x; defaults to None.
        size: Sub-image shape given in z,y,x; defaults to None.
        proc_type: Processing type.
        allow_import: True to allow importing the image if it
            cannot be loaded; defaults to True.
        fallback_main_img: True to fall back to loading a registered image
            if possible if the main image could not be loaded; defaults to True.
        bg_atlas: BrainGlobe atlas; defaults to None. If provided, the
            images and labels reference will be extracted from the atlas
            instead of loaded from ``path``.
    
    """
    def add_metadata():
        # override metadata set from command-line metadata args if available
        md = {
            config.MetaKeys.RESOLUTIONS: config.meta_dict[
                config.MetaKeys.RESOLUTIONS],
            config.MetaKeys.MAGNIFICATION: config.meta_dict[
                config.MetaKeys.MAGNIFICATION],
            config.MetaKeys.ZOOM: config.meta_dict[config.MetaKeys.ZOOM],
            config.MetaKeys.SHAPE: config.meta_dict[config.MetaKeys.SHAPE],
            config.MetaKeys.DTYPE: config.meta_dict[config.MetaKeys.DTYPE],
        }
        for key, val in md.items():
            if val is not None:
                # explicitly set metadata takes precedence over extracted vals
                import_md[key] = val
        
        res = import_md[config.MetaKeys.RESOLUTIONS]
        if res is None:
            # default to 1 for x,y,z since image resolutions are required
            res = [1] * 3
            import_md[config.MetaKeys.RESOLUTIONS] = res
            _logger.warn("No image resolutions found. Defaulting to: %s", res)
    
    # LOAD MAIN IMAGE
    
    # reset image5d
    config.image5d = None
    config.image5d_is_roi = False
    config.img5d = Image5d()
    load_subimage = offset is not None and size is not None
    config.resolutions = None
    
    # reset label images
    config.labels_img = None
    config.labels_img_sitk = None
    config.labels_img_orig = None
    config.borders_img = None
    config.labels_meta = None
    config.labels_ref = None
    
    # reset blobs
    config.blobs = None

    filename_base = importer.filename_to_base(path, series)
    subimg_base = None
    blobs = None
    
    # registered images set to load
    atlas_suffix = config.reg_suffixes[config.RegSuffixes.ATLAS]
    annotation_suffix = config.reg_suffixes[config.RegSuffixes.ANNOTATION]
    borders_suffix = config.reg_suffixes[config.RegSuffixes.BORDERS]

    if load_subimage and not config.save_subimg:
        # load a saved sub-image file if available and not set to save one
        subimg_base = naming.make_subimage_name(
            filename_base, offset, size)
        filename_subimg = libmag.combine_paths(
            subimg_base, config.SUFFIX_SUBIMG)

        try:
            # load sub-image if available
            config.image5d = np.load(filename_subimg, mmap_mode="r")
            config.image5d = importer.roi_to_image5d(config.image5d)
            config.image5d_is_roi = True
            config.img5d.img = config.image5d
            config.img5d.path_img = filename_subimg
            config.img5d.img_io = config.LoadIO.NP
            config.img5d.subimg_offset = offset
            config.img5d.subimg_size = size
            print("Loaded sub-image from {} with shape {}"
                  .format(filename_subimg, config.image5d.shape))

            # after loading sub-image, load original image's metadata
            # for essential data such as vmin/vmax; will only warn if
            # fails to load since metadata could be specified elsewhere
            _, orig_info = importer.make_filenames(path, series)
            print("load original image metadata from:", orig_info)
            importer.load_metadata(orig_info)
        except IOError:
            print("Ignored sub-image file from {} as unable to load"
                  .format(filename_subimg))

    if config.load_data[config.LoadData.BLOBS] or proc_type in (
            config.ProcessTypes.LOAD,
            config.ProcessTypes.COLOC_MATCH,
            config.ProcessTypes.EXPORT_ROIS,
            config.ProcessTypes.EXPORT_BLOBS):
        # load a blobs archive
        blobs = detector.Blobs()
        try:
            if subimg_base:
                try:
                    # load blobs generated from sub-image
                    config.blobs = blobs.load_blobs(
                        img_to_blobs_path(subimg_base))
                except (FileNotFoundError, KeyError):
                    # fallback to loading from full image blobs and getting
                    # a subset, shifting them relative to sub-image offset
                    print("Unable to load blobs file based on {}, will try "
                          "from {}".format(subimg_base, filename_base))
                    config.blobs = blobs.load_blobs(
                        img_to_blobs_path(filename_base))
                    blobs.blobs, _ = detector.get_blobs_in_roi(
                        blobs.blobs, offset, size, reverse=False)
                    detector.Blobs.shift_blob_rel_coords(
                        blobs.blobs, np.multiply(offset, -1))
            else:
                # load full image blobs
                config.blobs = blobs.load_blobs(
                    img_to_blobs_path(filename_base))
        except (FileNotFoundError, KeyError) as e2:
            print("Unable to load blobs file")
            if proc_type in (
                    config.ProcessTypes.LOAD, config.ProcessTypes.EXPORT_BLOBS):
                # blobs expected but not found
                raise e2
    
    if path and config.image5d is None and not atlas_suffix:
        # load or import the main image stack
        print("Loading main image")
        try:
            path_lower = path.lower()
            import_only = proc_type is config.ProcessTypes.IMPORT_ONLY
            if bg_atlas:
                # extract image from BrainGlobeAtlas object
                config.image5d = bg_atlas.reference[None]
                config.img5d.img = config.image5d
                config.img5d.path_img = str(bg_atlas.root_dir)
                config.img5d.img_io = config.LoadIO.BRAIN_GLOBE
                # reverse resolutions from x,y,z to z,y,x
                config.resolutions = np.array([bg_atlas.resolution[::-1]])
            
            elif path_lower.endswith(sitk_io.EXTS_3D):
                # load format supported by SimpleITK and prepend time axis;
                # if 2D, convert to 3D
<<<<<<< HEAD
                config.image5d = sitk_io.read_sitk_files(
                    path, make_3d=True)[None]
                config.img5d.img = config.image5d
                config.img5d.path_img = path
                config.img5d.img_io = config.LoadIO.SITK
            
=======
                img5d = sitk_io.read_sitk_files(path, make_3d=True)
>>>>>>> c12e230c
            elif not import_only and path_lower.endswith((".tif", ".tiff")):
                # load TIF file directly
                img5d, meta = read_tif(path)
                config.resolutions = meta[config.MetaKeys.RESOLUTIONS]
<<<<<<< HEAD
                config.image5d = config.img5d.img
                
=======
>>>>>>> c12e230c
            else:
                # load or import from MagellanMapper Numpy format
                img5d = None
                if not import_only:
                    # load previously imported image
                    img5d = importer.read_file(path, series)
                if allow_import and (img5d is None or img5d.img is None):
                    # import image; will re-import over any existing image file 
                    if os.path.isdir(path) and all(
                            [r is None for r in config.reg_suffixes.values()]):
                        # import directory of single plane images to single
                        # stack if no register suffixes are set
                        chls, import_md = importer.setup_import_dir(path)
                        add_metadata()
                        prefix = config.prefix
                        if not prefix:
                            prefix = os.path.join(
                                os.path.dirname(path),
                                importer.DEFAULT_IMG_STACK_NAME)
                        img5d = importer.import_planes_to_stack(
                            chls, prefix, import_md)
                    elif import_only:
                        # import multi-plane image
                        chls, import_path = importer.setup_import_multipage(
                            path)
                        prefix = config.prefix if config.prefix else import_path
                        import_md = importer.setup_import_metadata(
                            chls, config.channel, series)
                        add_metadata()
                        img5d = importer.import_multiplane_images(
                            chls, prefix, import_md, series,
                            channel=config.channel)
            if img5d is not None:
                # set loaded main image in config
                config.img5d = img5d
                config.image5d = config.img5d.img
        except FileNotFoundError as e:
            _logger.exception(e)
            _logger.info("Could not load %s", path)
    
    if config.metadatas and config.metadatas[0]:
        # assign metadata from alternate file if given to supersede settings
        # for any loaded image5d
        # TODO: access metadata directly from given image5d's dict to allow
        # loading multiple image5d images simultaneously
        importer.assign_metadata(config.metadatas[0])
    
    # main image is currently required since many parameters depend on it
    if fallback_main_img and atlas_suffix is None and config.image5d is None:
        # fallback to atlas if main image not already loaded
        atlas_suffix = config.RegNames.IMG_ATLAS.value
        _logger.info(
            "Main image is not set, falling back to registered image with "
            "suffix %s", atlas_suffix)
    # use prefix to get images registered to a different image, eg a
    # downsampled version, or a different version of registered images
    path = config.prefix if config.prefix else path
    if path and atlas_suffix is not None:
        try:
            # will take the place of any previously loaded image5d
            config.img5d = sitk_io.read_sitk_files(
                path, atlas_suffix, make_3d=True)
            config.image5d = config.img5d.img
        except FileNotFoundError as e:
            print(e)
    
    # load metadata related to the labels image
    config.labels_metadata = labels_meta.LabelsMeta(
        f"{path}." if config.prefix else path).load()
    
<<<<<<< HEAD
    if annotation_suffix is not None or bg_atlas:
        if bg_atlas:
            # extract labels image from BrainGlobeAtlas object
            config.labels_img = bg_atlas.annotation
            config.labels_img_sitk = sitk_io.numpy_to_sitk(config.labels_img)
            labels_ref = ontology.LabelsRef()
            labels_ref.loaded_ref = bg_atlas.lookup_df
            config.labels_ref_lookup = labels_ref.create_lookup_pd()
        else:
            try:
                # load labels image
                # TODO: need to support multichannel labels images
                config.labels_img, config.labels_img_sitk = sitk_io.read_sitk_files(
                    path, annotation_suffix, True, True)
            except FileNotFoundError as e:
                print(e)
                if config.image5d is not None:
                    # create a blank labels images for custom annotation; colormap
                    # can be generated for the original labels loaded below
                    config.labels_img = np.zeros(
                        config.image5d.shape[1:4], dtype=int)
                    print("Created blank labels image from main image")
=======
    # load labels reference file, prioritizing path given by user
    # and falling back to any extension matching PATH_LABELS_REF
    path_labels_refs = [config.load_labels]
    labels_path_ref = config.labels_metadata.path_ref
    if labels_path_ref:
        path_labels_refs.append(labels_path_ref)
    labels_ref = None
    for ref in path_labels_refs:
        if not ref: continue
        try:
            # load labels reference file
            labels_ref = ontology.LabelsRef(ref).load()
            if labels_ref.ref_lookup is not None:
                config.labels_ref = labels_ref
                _logger.debug("Loaded labels reference file from %s", ref)
                break
        except (FileNotFoundError, KeyError):
            pass
    if path_labels_refs and (
            labels_ref is None or labels_ref.ref_lookup is None):
        # warn if labels path given but none found
        _logger.warn(
            "Unable to load labels reference file from '%s', skipping",
            path_labels_refs)

    if annotation_suffix is not None:
        try:
            # load labels image
            # TODO: need to support multichannel labels images
            img5d, config.labels_img_sitk = sitk_io.read_sitk_files(
                path, annotation_suffix, True, True)
            config.labels_img = img5d.img[0]
        except FileNotFoundError as e:
            print(e)
            if config.image5d is not None:
                # create a blank labels images for custom annotation; colormap
                # can be generated for the original labels loaded below
                config.labels_img = np.zeros(
                    config.image5d.shape[1:4], dtype=int)
                print("Created blank labels image from main image")
>>>>>>> c12e230c
        if config.image5d is not None and config.labels_img is not None:
            # set up scaling factors by dimension between intensity and
            # labels images
            config.labels_scaling = importer.calc_scaling(
                config.image5d, config.labels_img)
    
    if borders_suffix is not None:
        # load borders image, which can also be another labels image
        try:
            config.borders_img = sitk_io.read_sitk_files(
                path, borders_suffix, make_3d=True).img[0]
        except FileNotFoundError as e:
            print(e)
    
    if config.atlas_labels[config.AtlasLabels.ORIG_COLORS]:
        labels_orig_ids = config.labels_metadata.region_ids_orig
        if labels_orig_ids is None:
            if config.load_labels is not None:
                # load original labels image from same directory as ontology
                # file for consistent ID-color mapping, even if labels are missing
                try:
                    config.labels_img_orig = sitk_io.load_registered_img(
                        config.load_labels, config.RegNames.IMG_LABELS.value)
                except FileNotFoundError as e:
                    print(e)
            if config.labels_img is not None and config.labels_img_orig is None:
                _logger.warn(
                    "Could not load original labels image IDs; colors may "
                    "differ from the original image")
    
    load_rot90 = config.roi_profile["load_rot90"]
    if load_rot90 and config.image5d is not None:
        # rotate main image specified num of times x90deg after loading since 
        # need to rotate images output by deep learning toolkit
        config.image5d = np.rot90(config.image5d, load_rot90, (2, 3))

    if (config.image5d is not None and load_subimage
            and not config.image5d_is_roi):
        # crop full image to bounds of sub-image
        config.image5d = plot_3d.prepare_subimg(
            config.image5d, offset, size)[None]
        config.image5d_is_roi = True

    # add any additional image5d thresholds for multichannel images, such 
    # as those loaded without metadata for these settings
    colormaps.setup_cmaps()
    num_channels = get_num_channels(config.image5d)
    config.near_max = libmag.pad_seq(config.near_max, num_channels, -1)
    config.near_min = libmag.pad_seq(config.near_min, num_channels, 0)
    config.vmax_overview = libmag.pad_seq(
        config.vmax_overview, num_channels)
    colormaps.setup_colormaps(num_channels)
    
    if config.labels_img is not None:
        # make discrete colormap for labels image
        config.cmap_labels = colormaps.setup_labels_cmap(config.labels_img)
    
    if (blobs is not None and blobs.blobs is not None
            and config.img5d.img is not None and blobs.roi_size is not None):
        # scale blob coordinates to main image if shapes differ
        scaling = np.divide(config.img5d.img.shape[1:4], blobs.roi_size)
        # scale radius by mean of other dimensions' scaling
        scaling = np.append(scaling, np.mean(scaling))
        if not np.all(scaling == 1):
            _logger.debug("Scaling blobs to main image by factor: %s", scaling)
            blobs.blobs[:, :4] = ontology.scale_coords(
                blobs.blobs[:, :4], scaling)
        blobs.scaling = scaling


def get_num_channels(image5d):
    """Get the number of channels in a 5D image.

    Args:
        image5d (:obj:`np.ndarray`): Numpy arry in the order, `t,z,y,x[,c]`.

    Returns:
        int: Number of channels inferred based on the presence and length
        of the 5th dimension.

    """
    return 1 if image5d is None or image5d.ndim <= 4 else image5d.shape[4]


def write_raw_file(arr, path):
    """Write an array to a RAW data file.
    
    The array will be output directly to disk through a memmapped object.
    
    Args:
        arr (:obj:`np.ndarray`): Array to write.
        path (str): Output path.

    """
    print("Writing array of shape {}, type {} for {}"
          .format(arr.shape, arr.dtype, path))
    out_file = np.memmap(path, dtype=arr.dtype, mode="w+", shape=arr.shape)
    out_file[:] = arr[:]
    del out_file  # flushes to disk
    print("Finished writing", path)


def read_tif(
        path: str, img5d: Image5d = None
) -> Tuple[Image5d, Dict[config.MetaKeys, Any]]:
    """Read TIF files with Tifffile with lazy access through memory mapping.
    
    Args:
        path: Path to file.
        img5d: Image5d storage class; defaults to None.

    Returns:
        Image5d storage instance and dictionary of extracted metadata.

    """
    if img5d is None:
        # set up a new storage instance
        img5d = Image5d()
    
    # extract metadata
    tif = tifffile.TiffFile(path)
    md = dict.fromkeys(config.MetaKeys)
    axes = tif.series[0].axes
    if tif.ome_metadata:
        # read OME-XML metadata
        names, sizes, md = importer.parse_ome_raw(tif.ome_metadata)
        res = np.array(md[config.MetaKeys.RESOLUTIONS])
        print(tif.ome_metadata)
    else:
        # parse resolutions
        res = np.ones((1, 3))
        if tif.imagej_metadata and "spacing" in tif.imagej_metadata:
            # ImageJ format holds z-resolution as spacing
            res[0, 0] = tif.imagej_metadata["spacing"]
        for i, name in enumerate(("YResolution", "XResolution")):
            # parse x/y-resolution from standard TIF metadata
            axis_res = tif.pages[0].tags[name].value
            if axis_res and len(axis_res) > 1 and axis_res[0]:
                res[0, i + 1] = axis_res[1] / axis_res[0]
    md[config.MetaKeys.RESOLUTIONS] = res
    
    # load TIFF by memory mapping
    tif_memmap = tifffile.memmap(path)
    ndim = len(tif_memmap.shape)
    if ndim < 4 or ndim == 4 and "c" in axes.lower():
        # add a time dimension for 3D or 3D+C images to ensure TZYX(C) axes
        tif_memmap = np.expand_dims(tif_memmap, axis=0)
    
    # add image to Image5d instance
    img5d.img = tif_memmap
    img5d.path_img = path
    img5d.img_io = config.LoadIO.TIFFFILE
    
    return img5d, md


def write_tif(
        image5d: np.ndarray, path: Union[str, pathlib.Path], **kwargs: Any):
    """Write a NumPy array to TIF files.
    
    Each channel will be exported to a separate file.
    
    Args:
        image5d: NumPy array in ``t, z, y, x, c`` dimension order.
        path: Base output path. If ``image5d`` has multiple channels, they
            will be exported to files with ``_ch_<n>`` appended just before
            the extension.
        kwargs: Arguments passed to :meth:`tifffile.imwrite`.

    """
    nchls = get_num_channels(image5d)
    for i in range(nchls):
        # export the given channel to a separate file, adding the channel to
        # the filename if multiple channels exist
        img_chl = image5d if image5d.ndim <= 4 else image5d[..., i]
        out_path = pathlib.Path(libmag.make_out_path(
            f"{path}{f'_ch_{i}' if nchls > 1 else ''}.tif",
            combine_prefix=True)).resolve()
        pathlib.Path.mkdir(out_path.parent.resolve(), exist_ok=True)
        libmag.backup_file(out_path)
        
        if "imagej" in kwargs and kwargs["imagej"]:
            # ImageJ format assumes dimension order of TZCYXS
            img_chl = img_chl[:, :, np.newaxis]
        
        # write to TIF
        _logger.info(
            "Exporting image of shape %s to '%s'", img_chl.shape, out_path)
        tifffile.imwrite(out_path, img_chl, photometric="minisblack", **kwargs)<|MERGE_RESOLUTION|>--- conflicted
+++ resolved
@@ -329,35 +329,20 @@
             import_only = proc_type is config.ProcessTypes.IMPORT_ONLY
             if bg_atlas:
                 # extract image from BrainGlobeAtlas object
-                config.image5d = bg_atlas.reference[None]
-                config.img5d.img = config.image5d
-                config.img5d.path_img = str(bg_atlas.root_dir)
-                config.img5d.img_io = config.LoadIO.BRAIN_GLOBE
+                img5d = Image5d(
+                    bg_atlas.reference[None], str(bg_atlas.root_dir),
+                    img_io=config.LoadIO.BRAIN_GLOBE)
                 # reverse resolutions from x,y,z to z,y,x
                 config.resolutions = np.array([bg_atlas.resolution[::-1]])
             
             elif path_lower.endswith(sitk_io.EXTS_3D):
                 # load format supported by SimpleITK and prepend time axis;
                 # if 2D, convert to 3D
-<<<<<<< HEAD
-                config.image5d = sitk_io.read_sitk_files(
-                    path, make_3d=True)[None]
-                config.img5d.img = config.image5d
-                config.img5d.path_img = path
-                config.img5d.img_io = config.LoadIO.SITK
-            
-=======
                 img5d = sitk_io.read_sitk_files(path, make_3d=True)
->>>>>>> c12e230c
             elif not import_only and path_lower.endswith((".tif", ".tiff")):
                 # load TIF file directly
                 img5d, meta = read_tif(path)
                 config.resolutions = meta[config.MetaKeys.RESOLUTIONS]
-<<<<<<< HEAD
-                config.image5d = config.img5d.img
-                
-=======
->>>>>>> c12e230c
             else:
                 # load or import from MagellanMapper Numpy format
                 img5d = None
@@ -428,30 +413,6 @@
     config.labels_metadata = labels_meta.LabelsMeta(
         f"{path}." if config.prefix else path).load()
     
-<<<<<<< HEAD
-    if annotation_suffix is not None or bg_atlas:
-        if bg_atlas:
-            # extract labels image from BrainGlobeAtlas object
-            config.labels_img = bg_atlas.annotation
-            config.labels_img_sitk = sitk_io.numpy_to_sitk(config.labels_img)
-            labels_ref = ontology.LabelsRef()
-            labels_ref.loaded_ref = bg_atlas.lookup_df
-            config.labels_ref_lookup = labels_ref.create_lookup_pd()
-        else:
-            try:
-                # load labels image
-                # TODO: need to support multichannel labels images
-                config.labels_img, config.labels_img_sitk = sitk_io.read_sitk_files(
-                    path, annotation_suffix, True, True)
-            except FileNotFoundError as e:
-                print(e)
-                if config.image5d is not None:
-                    # create a blank labels images for custom annotation; colormap
-                    # can be generated for the original labels loaded below
-                    config.labels_img = np.zeros(
-                        config.image5d.shape[1:4], dtype=int)
-                    print("Created blank labels image from main image")
-=======
     # load labels reference file, prioritizing path given by user
     # and falling back to any extension matching PATH_LABELS_REF
     path_labels_refs = [config.load_labels]
@@ -477,22 +438,29 @@
             "Unable to load labels reference file from '%s', skipping",
             path_labels_refs)
 
-    if annotation_suffix is not None:
-        try:
-            # load labels image
-            # TODO: need to support multichannel labels images
-            img5d, config.labels_img_sitk = sitk_io.read_sitk_files(
-                path, annotation_suffix, True, True)
-            config.labels_img = img5d.img[0]
-        except FileNotFoundError as e:
-            print(e)
-            if config.image5d is not None:
-                # create a blank labels images for custom annotation; colormap
-                # can be generated for the original labels loaded below
-                config.labels_img = np.zeros(
-                    config.image5d.shape[1:4], dtype=int)
-                print("Created blank labels image from main image")
->>>>>>> c12e230c
+    if annotation_suffix is not None or bg_atlas:
+        if bg_atlas:
+            # extract labels image from BrainGlobeAtlas object
+            config.labels_img = bg_atlas.annotation
+            config.labels_img_sitk = sitk_io.numpy_to_sitk(config.labels_img)
+            labels_ref = ontology.LabelsRef()
+            labels_ref.loaded_ref = bg_atlas.lookup_df
+            config.labels_ref_lookup = labels_ref.create_lookup_pd()
+        else:
+            try:
+                # load labels image
+                # TODO: need to support multichannel labels images
+                img5d, config.labels_img_sitk = sitk_io.read_sitk_files(
+                    path, annotation_suffix, True, True)
+                config.labels_img = img5d.img[0]
+            except FileNotFoundError as e:
+                print(e)
+                if config.image5d is not None:
+                    # create a blank labels images for custom annotation; colormap
+                    # can be generated for the original labels loaded below
+                    config.labels_img = np.zeros(
+                        config.image5d.shape[1:4], dtype=int)
+                    print("Created blank labels image from main image")
         if config.image5d is not None and config.labels_img is not None:
             # set up scaling factors by dimension between intensity and
             # labels images
