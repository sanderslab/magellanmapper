# Config file for shared settings
# Author: David Young, 2017, 2020
"""Configuration storage module.

This module allows customization of settings for various imaging systems, 
such as grouped settings for particular microscopes. Additional parameters 
such as command-line flag settings and databases can also be stored here 
for program access.

"""

from enum import Enum, auto
import pathlib
from typing import Any, Dict, Optional, Sequence, TYPE_CHECKING, Union

try:
    from appdirs import AppDirs
except ImportError as e:
    raise ImportError(
        "The appdirs package requirement was added in v1.4.0. Please install "
        "it by one of these methods:\n"
        "- Conda env: run `bin/setup_conda` (Mac/Linux) or "
        "`bin\\setup_conda.bat (Windows)\n"
        "- Venv env: run `bin/setup_venv.sh`\n"
        "- Or after activating your env: run `pip install appdirs`") from e
import numpy as np

from magmap.settings import logs

if TYPE_CHECKING:
    import SimpleITK as sitk
    from magmap.atlas import labels_meta, ontology
    from magmap.cv import detector
    from magmap.io import np_io
    from magmap.settings import prefs_prof

#: str: Application name.
APP_NAME = "MagellanMapper"
#: str: Uniform Resource Identifier scheme.
URI_SCHEME = "magmap"
#: str: Reverse Domain Name System identifier.
DNS_REVERSE = f"io.github.sanderslab.{APP_NAME}"


class DocsURLs(Enum):
    """URLs to online documentation."""
    #: Docs base URL.
    DOCS_URL = "https://magellanmapper.readthedocs.io/en/latest"
    #: Viewer doc suffix.
    DOCS_URL_VIEWER = "viewers.html"
    #: Settings doc URL.
    DOCS_URL_SETTINGS = "settings.html"


#: float: Threshold for positive values for float comparison.
POS_THRESH = 0.001
#: int: Number of CPUs for multiprocessing tasks; defaults to None to
# use the number determined by the CPU count.
cpus = None
#: PurePath: Application root directory path.
app_dir = pathlib.Path(__file__).resolve().parent.parent.parent
#: str: Accessor to application-related user directories.
user_app_dirs = AppDirs(APP_NAME, False)
#: PurePath: Absolution path to main application icon.
ICON_PATH = app_dir / "images" / "magmap.png"


# PREFERENCES

#: Preferences file path.
PREFS_PATH: pathlib.Path = pathlib.Path(
    user_app_dirs.user_data_dir) / "prefs.yaml"
#: Preferences dictionary.
prefs: Optional["prefs_prof.PrefsProfile"] = None


# LOGGING

class Verbosity(Enum):
    LEVEL = auto()
    LOG_PATH = auto()


#: dict: Command-line arguments for verbosity.
verbosity = dict.fromkeys(Verbosity, None)

#: bool: True for verbose debugging output.
verbose = False

#: :class:`logging.Logger`: Root logger for the application.
logger = logs.setup_logger()

#: Path to log file.
log_path: Optional[pathlib.Path] = None


# IMAGE FILES

#: str: Suffix for main image.
SUFFIX_IMAGE5D = "image5d.npy"
#: str: Suffix for metadata of main image.
SUFFIX_META = "meta.yml"
#: str: Suffix for ROI image.
SUFFIX_SUBIMG = "subimg.npy"
#: str: Suffix for blobs archive.
SUFFIX_BLOBS = "blobs.npz"
#: str: Suffix for blob clusters archive.
SUFFIX_BLOB_CLUSTERS = "blobclusters.npy"

#: Current image file base path; eg for the image path,
# ``/opt/myvolume_image5d.npy``, the base path is ``/opt/myvolume``.
filename: Optional[str] = None
#: List[str]: List of multiple image paths.
filenames = None
#: List[str]: Metadata file paths.
metadata_paths = None
#: List[dict]: Metadata dictionaries.
metadatas = None
#: int: Selected image series index for multi-stack files; None for no series.
series = None
#: list[int]: List of image series/tiles.
series_list = None
#: Channel(s) of interest, where None specifies all channels.
channel: Optional[Sequence[int]] = None

#: CLI flag to open images in RGB(A) mode if True; defaults to False.
rgb: bool = False

# ROI settings in x,y,z
# TODO: change to z,y,x ordering
roi_offsets = None  # list of offsets
roi_offset = None  # current offset
roi_sizes = None  # list of regions of interest
roi_size = None  # current region of interest

# sub-image settings in z,y,x
subimg_offsets = None
subimg_sizes = None

image5d = None  # numpy image array
image5d_is_roi = False  # flag when image5d was loaded as an ROI
#: Image5d object.
img5d: Optional["np_io.Image5d"] = None

#: Blobs object.
blobs: Optional["detector.Blobs"] = None

#: :obj:`np.ndarray`: 2D array of shapes per time point in
# ``[n_time_point, n_shape]`` format in case image5d is not available
# TODO: consider simplify to single shape as 1D array
image5d_shapes = None


class LoadIO(Enum):
    """Enumerations for I/O load packages."""
    NP = auto()
    SITK = auto()
    BRAIN_GLOBE = auto()
    TIFFFILE = auto()


#: :obj:`LoadIO`: I/O source for image5d array.
image5d_io = None


class LoadData(Enum):
    """Enumerations for specifying data to load."""
    BLOBS = auto()
    BLOB_MATCHES = auto()


#: dict[:obj:`LoadData`, Any]: Data sources to load, where values that evaluate
# to True indicate to load the file.
# TODO: support specifying sources by paths
load_data = dict.fromkeys(LoadData, None)

# Path modifiers

#: Input/output base paths.
prefixes: Optional[Sequence[str]] = None
#: Input/output base path.
prefix: Optional[str] = None
#: Output base paths.
prefixes_out: Optional[Sequence[str]] = None
#: Output base path.
prefix_out: Optional[str] = None
# Modifiers to existing base paths.
suffixes: Optional[Sequence[str]] = None
#: Modifier to existing base path, typically inserted just before the extension.
suffix: Optional[str] = None

#: Tuple[str]: Plane orientations based on the two axes specifying the plane.
PLANE = ("xy", "xz", "yz")
plane = None
vmins = None  # cmd-line specified
vmaxs = None
# generated from near_max; overwritten at cmd-line
vmax_overview = [None]

#: List[float]: Auto-detected near maximum of clipped intensities from the
# whole image.
near_max = [-1.0]  # TODO: consider making None

#: List[float]: Auto-detected near minimum of clipped intensities from the
# whole image.
near_min = [0.0]

#: list[:class:`matplotlib.colors.Colormap`]: List of Matplotlib colormaps
# for the main image, :attr:`img5d`, with a colormap for each channel.
cmaps = None

#: :class:`magmap.plot.colormaps.DiscreteColormap`: Labels image colormap.
cmap_labels = None


# MICROSCOPY

class MetaKeys(Enum):
    """Metadata keys for command-line parsing."""
    #: Image resolutions in XYZ.
    RESOLUTIONS = auto()
    #: Objective magnification.
    MAGNIFICATION = auto()
    #: Objective zoom.
    ZOOM = auto()
    #: Image shape.
    SHAPE = auto()
    #: Data type as a string.
    DTYPE = auto()


#: Dictionary of metadata for image import.
meta_dict: Dict[MetaKeys, Any] = dict.fromkeys(MetaKeys, None)

#: List[float]: Image resolutions as an array of dimensions (n, r),
# where each resolution r is a tuple in (z, y, x) order
resolutions = None
magnification = 1.0  #: float: objective magnification
zoom = 1.0  #: float: objective zoom


class PreProcessKeys(Enum):
    """Pre-processing task enumerations."""
    SATURATE = auto()
    DENOISE = auto()
    REMAP = auto()
    ROTATE = auto()


class ProcessTypes(Enum):
    """Whole image processing task enumerations."""
    #: Import image stack to NumPy format.
    IMPORT_ONLY = auto()
    #: Detect blobs in the whole image.
    DETECT = auto()
    #: Detect blobs along with intensity-based colocalization.
    DETECT_COLOC = auto()
    #: Detect blobs along with match-based colocalization.
    COLOC_MATCH = auto()
<<<<<<< HEAD
    #: Classify blobs.
    CLASSIFY = auto()
=======
>>>>>>> 508cd42e
    #: Load previously processed images and blobs. DEPRECATED: use ``--load``
    #: CLI parameter instead.
    LOAD = auto()
    #: Extract a single plane defined by the z-value in ``--offset``.
    EXTRACT = auto()
    #: Export ROIs from the database to serial 2D plots.
    EXPORT_ROIS = auto()
    #: Transform an image (see :meth:`magmap.atlas.transformer.transpose_img``).
    TRANSFORM = auto()
    #: Generate an animated GIF of successive planes in an image.
    ANIMATED = auto()
    #: Export blobs to a CSV file.
    EXPORT_BLOBS = auto()
    #: Export a 3/4D image to individual planes.
    EXPORT_PLANES = auto()
    # Export image planes to separate files for each channel.
    EXPORT_PLANES_CHANNELS = auto()
    #: Export an array as a raw data file.
    EXPORT_RAW = auto()
    #: Export an array as TIF files for each channel.
    EXPORT_TIF = auto()
    #: Pre-process the whole image.
    PREPROCESS = auto()


#: Processing tasks.
proc_type: Dict[ProcessTypes, Any] = dict.fromkeys(ProcessTypes, None)

# 2D PLOTTING


# custom colormaps in plot_2d
class Cmaps(Enum):
    CMAP_GRBK_NAME = "Green_black"
    CMAP_RDBK_NAME = "Red_black"


class Plot2DTypes(Enum):
    """2D plot tasks."""
    BAR_PLOT = auto()
    BAR_PLOT_VOLS_STATS = auto()
    BAR_PLOT_VOLS_STATS_EFFECTS = auto()
    ROC_CURVE = auto()
    SCATTER_PLOT = auto()
    LINE_PLOT = auto()
    SWARM_PLOT = auto()
    

plot_2d_type = None


class PlotLabels(Enum):
    """Plot label keys for command-line sub-arguments."""
    TITLE = auto()  # figure title
    X_LABEL = auto()  # axis labels
    Y_LABEL = auto()
    X_UNIT = auto()  # axis units
    Y_UNIT = auto()
    X_LIM = auto()  # (min, max) for axis
    Y_LIM = auto()
    X_TICK_LABELS = auto()  # labels for axis tick marks
    Y_TICK_LABELS = auto()
    X_SCALE = auto()  # scaling, eg "log", "linear" (see Matplotlib)
    Y_SCALE = auto()
    SIZE = auto()  # in x,y
    LAYOUT = auto()  # subplot layout in num of columns, rows
    ALPHAS_CHL = auto()  # alphas for main image's channels
    X_COL = auto()  # column from data frame to plot
    Y_COL = auto()
    GROUP_COL = auto()  # data frame group column
    WT_COL = auto()  # weight column
    ID_COL = auto()  # ID column
    #: Error column(s) with values relative to the data points.
    ERR_COL = auto()
    #: Error column(s) with absolute.
    ERR_COL_ABS = auto()
    ANNOT_COL = auto()  # annotation column for each point
    ZOOM_SHIFT = auto()  # shift plot offset when zooming into ROI
    HLINE = auto()  # horizontal line, usually fn for each group
    LEGEND_NAMES = auto()  # names to display in legend
    PADDING = auto()  # image padding, either as scalar or x,y,z
    MARGIN = auto()  # image margin, either as scalar or x,y,z
    SCALE_BAR = auto()  # True to include a scale bar
    MARKER = auto()  # Matplotlib marker style
    DROP_DUPS = auto()  # drop duplicates
    DPI = auto()  # dots per inch
    #: # Color for NaN values as a Matplotlib or RGBA string.
    NAN_COLOR = auto()
    TEXT_POS = auto()  # text (annotation) position in x,y
    CONDITION = auto()  # condition
    #: Column indicating grouping for vertical span.
    VSPAN_COL = auto()
    VSPAN_FORMAT = auto()
    #: Background color as a Matplotlib or RGBA string.
    BACKGROUND = auto()


#: dict[Any]: Plot labels set from command-line.
plot_labels = dict.fromkeys(PlotLabels, None)
plot_labels[PlotLabels.SCALE_BAR] = True
plot_labels[PlotLabels.DPI] = 150.0


class Transforms(Enum):
    """Image transformation keys for command-line parsing."""
    #: Rotate by 90 deg the number of specified times.
    ROTATE = auto()
    #: Rotate by specific degrees clockwise.
    ROTATE_DEG = auto()
    #: Flip the image vertically if 1, no flip if 0.
    FLIP_VERT = auto()
    #: Flip the image horizontally if 1, no flip if 0.
    FLIP_HORIZ = auto()
    #: Axis to invert (z = 0, y = 1, ...).
    FLIP = auto()
    #: Rescale the image by the given factor.
    RESCALE = auto()
    #: Interpolate using the given order, which corresponds to
    #: :meth:`skimage.transform.resize`.
    INTERPOLATION = auto()


transform = dict.fromkeys(Transforms, None)


class ClassifierKeys(Enum):
    """Classifier keys."""
    #: Path to pre-trained classifier model.
    MODEL = auto()


#: Classifier settings.
classifier: Dict["ClassifierKeys", Any] = dict.fromkeys(ClassifierKeys, None)


# extensions for saving figures.

#: tuple[str, ...]: Extension for 3D renderings.
FORMATS_3D = ("obj", "x3d")
#: str: Default extension for saving figures.
DEFAULT_SAVEFIG = "png"
#: str: # File extension (without period) for saving figures.
savefig = DEFAULT_SAVEFIG


#: dict: Dictionary mapping function names as lower-case strings to functions.
STR_FN = {
    "mean": np.nanmean,
    "med": np.nanmedian,
}


#: str: Matplotlib style sheet.
matplotlib_style = "default"


class Themes(Enum):
    """GUI themes, where each theme currently contains RC parameters to
    apply to the Matplotlib style."""

    # TODO: consider integrating non-RC parameters such as widget_color
    # TODO: consider importing custom stylesheets as .yml files
    # TODO: consider combining with Matplotlib style sheet handling

    # default theme
    DEFAULT = {
        "font.family": "sans-serif",
        # dejavusans is Matplotlib default but not on Mac by default, so
        # need to change for PDF export; still falls back to DejaVuSans if
        # none else found for display
        "font.sans-serif": ["Arial", "Helvetica", "Tahoma"],
        # some styles use strings; change to num for numerical adjustments
        "axes.titlesize": 12,
        # turn off compositing to allow separating layers in vector graphics
        # output
        "image.composite_image": False,
    }

    # dark theme
    DARK = {
        "text.color": "w",
        "axes.facecolor": "7a7a7a",
        "axes.edgecolor": "3b3b3b",
        "axes.labelcolor": "w",
        "xtick.color": "w",
        "ytick.color": "w",
        "grid.color": "w",
        "figure.facecolor": "3b3b3b",
        "figure.edgecolor": "3b3b3b",
        "savefig.facecolor": "3b3b3b",
        "savefig.edgecolor": "3b3b3b",
    }


#: List[Enum]: List of theme enums.
rc_params = [Themes.DEFAULT]

#: float: Base "color" value for Matplotlib widget elements such as buttons,
# which actually take intensity values as strings
widget_color = 0.85

# Matplotlib2 default image interpolation
rc_params_mpl2_img_interp = {
    "image.interpolation": "nearest",
    "image.resample": True
}


# IMAGE VIEWING

#: bool: Show images after a task is performed, if applicable
show = False
max_scroll = 20  # max speed when scrolling through planes


# STACK PROCESSING

slice_vals = None  # list of slice values to give directly to slice fn
delay = None  # delay time between images


# IMAGE EXPORT

# flag to save a sub-image to file
save_subimg = False

#: List[float]: alpha levels for overlaid images (not channels), defaulting
# to main image, labels image; set first value to 0 to prevent display/export
# of main image, which typically must be loaded.
alphas = [1]


# DATABASE

#: :class:`Enum`: Enum class for truth database settings.
TruthDB = Enum(
    "TruthDB", (
        "MODE",  # mode from TruthDBModes
        "PATH",  # path to DB
    )
)
truth_db_params = dict.fromkeys(TruthDB, None)

#: :class:`Enum`: Enum class for truth database modes. ``view`` loads the truth 
# database corresponding to the filename and any offset/size to show 
# alongside the current database. ``verify`` creates a new database 
# to store results from ROC curve building. ``verified`` loads the  
# verified database generated from the prior mode.
TruthDBModes = Enum(
    "TruthDBModes", (
        "VIEW", "VERIFY", "VERIFIED", "EDIT" 
    )
)

#: :obj:`TruthDBModes`: truth database mode enum
truth_db_mode = None

DB_NAME = "magmap.db"
db_path = DB_NAME  # path to main DB
db = None  # main DB
truth_db = None  # truth blobs DB
verified_db = None  # automated verifications DB


# IMAGE REGISTRATION

# atlas label keys for command-line parsing
AtlasLabels = Enum(
    "AtlasLabels", (
        "PATH_REF",  # path to labels reference file
        "LEVEL",  # level of label
        "ID",  # label ID
        # generate colormap based on original colors, even if some are missing
        "ORIG_COLORS",
        # use symmetric colors, assuming symmetric label values from neg to
        # pos, centered on 0 (eg -5, -3, 0, 3, 5)
        "SYMMETRIC_COLORS",
        # sequence of colors as ``[background, foreground]``, where colors are
        # Matplotlib colors or RGB(A) hex values, to show labels as binary image
        "BINARY",
        # path to CSV file to translate labels
        # (see :meth:`ontology.replace_labels`)
        "TRANSLATE_LABELS",
        # True to translate labels and their children
        "TRANSLATE_CHILDREN",
    )
)
# default to load original labels image if available for ID-color mapping
atlas_labels: Dict[AtlasLabels, Any] = dict.fromkeys(AtlasLabels, None)
atlas_labels[AtlasLabels.ORIG_COLORS] = 1
atlas_labels[AtlasLabels.SYMMETRIC_COLORS] = True


# registered image suffixes
class RegNames(Enum):
    IMG_ATLAS = "atlasVolume.mhd"
    IMG_ATLAS_PRECUR = "atlasVolumePrecur.mhd"
    IMG_LABELS = "annotation.mhd"
    IMG_EXP = "exp.mhd"
    IMG_EXP_MASK = "expMask.mhd"
    IMG_GROUPED = "grouped.mhd"
    IMG_BORDERS = "borders.mhd"  # TODO: consider removing
    IMG_HEAT_MAP = "heat.mhd"
    IMG_HEAT_COLOC = "heatColoc.mhd"
    IMG_ATLAS_EDGE = "atlasEdge.mhd"
    IMG_ATLAS_LOG = "atlasLoG.mhd"
    IMG_ATLAS_MASK = "atlasMask.mhd"
    IMG_LABELS_PRECUR = "annotationPrecur.mhd"
    IMG_LABELS_TRUNC = "annotationTrunc.mhd"
    IMG_LABELS_TRUNC_PRECUR = "annotationTruncPrecur.mhd"
    IMG_LABELS_EDGE = "annotationEdge.mhd"
    IMG_LABELS_DIST = "annotationDist.mhd"
    IMG_LABELS_MARKERS = "annotationMarkers.mhd"
    IMG_LABELS_INTERIOR = "annotationInterior.mhd"
    IMG_LABELS_SUBSEG = "annotationSubseg.mhd"
    IMG_LABELS_DIFF = "annotationDiff.mhd"
    IMG_LABELS_LEVEL = "annotationLevel{}.mhd"
    IMG_LABELS_EDGE_LEVEL = "annotationEdgeLevel{}.mhd"
    IMG_LABELS_TRANS = "annotationTrans.mhd"
    COMBINED = "combined.mhd"  # spliced into other registered names


#: Path to labels image metadata file. 

#: Loaded labels metadata.
labels_metadata: Optional["labels_meta.LabelsMeta"] = None

#: Path to the labels reference file set by the CLI.
load_labels: Optional[str] = None
#: Labels ontology level set by the CLI.
labels_level: Optional[int] = None

#: Numpy array of a labels image file, typically corresponding to ``img5d``.
labels_img: Optional = None
#: Labels image as a SimpleITK Image instance.
labels_img_sitk: Optional["sitk.Image"] = None
#: Original labels image, before any processing.
labels_img_orig: Optional[np.ndarray] = None
#: Scaling factors from ``labels_img`` to ``img5d``. 
labels_scaling: Optional[Sequence[float]] = None
#: Labels reference IDs corresponding to the labels image values.
labels_ref: Optional["ontology.LabelsRef"] = None
labels_mirror = True
borders_img = None

VOL_KEY = "volume"
BLOBS_KEY = "blobs"
VARIATION_BLOBS_KEY = "var_blobs" # variation in blob density
VARIATION_EXP_KEY = "var_exp" # variation in experiment intensity
GENOTYPE_KEY = "Geno"
SUB_SEG_MULT = 100  # labels multiplier for sub-segmentations
REGION_ALL = "all"


class RegSuffixes(Enum):
    """Registered image suffix type keys for command-line parsing."""
    #: Intensity image.
    ATLAS = auto()
    #: Labels image.
    ANNOTATION = auto()
    #: Borders image.
    BORDERS = auto()
    #: Fixed mask for image registration.
    FIXED_MASK = auto()
    #: Moving mask for image registration
    MOVING_MASK = auto()
    #: Density image.
    DENSITY = auto()


#: Dictionary of registered suffix names for each suffix type.
reg_suffixes: Dict[
    RegSuffixes, Optional[Union[str, Sequence[str]]]] = dict.fromkeys(
    RegSuffixes, None)


class ABAKeys(Enum):
    """Allen Brain Atlas ontology hierarchy keys.
    
    Values of each enumeration maps to key values in the ABA ontology 
    specification.
    """
    NAME = "name"
    ABA_ID = "id"
    LEVEL = "st_level"
    CHILDREN = "children"
    ACRONYM = "acronym"
    PARENT_ID = "parent_structure_id"


# register module modes when called from command-line
RegisterTypes = Enum(
    "RegisterTypes", [
        "SINGLE",  # register atlas directory to single sample image
        "GROUP",  # groupwise register multiple samples
        "REGISTER_REV",  # reverse register sample to atlas
        "OVERLAYS",
        "EXPORT_REGIONS",
        "NEW_ATLAS",
        "IMPORT_ATLAS",
        "EXPORT_COMMON_LABELS",
        "CONVERT_ITKSNAP_LABELS",
        "MAKE_EDGE_IMAGES",
        "MAKE_EDGE_IMAGES_EXP",
        "MERGE_ATLAS_SEGS",
        "REG_LABELS_TO_ATLAS",
        "VOL_STATS",
        "VOL_COMPARE",
        "MAKE_DENSITY_IMAGES",
        "MERGE_ATLAS_SEGS_EXP",
        "MAKE_SUBSEGS",
        "EXPORT_METRICS_COMPACTNESS",
        "PLOT_SMOOTHING_METRICS",
        "SMOOTHING_PEAKS",
        "SMOOTHING_METRICS_AGGR",
        "MERGE_IMAGES",
        "MERGE_IMAGES_CHANNELS",
        "LABELS_DIFF",
        "LABELS_DIFF_STATS",
        "MAKE_LABELS_LEVEL",
        "COMBINE_COLS",
        "ZSCORES",
        "COEFVAR",
        "MELT_COLS",
        "PLOT_REGION_DEV",
        "PLOT_LATERAL_UNLABELED",
        "PLOT_INTENS_NUC",
        "PIVOT_CONDS",
        "MEAS_IMPROVEMENT",
        "CLUSTER_BLOBS",
        "PLOT_KNNS",
        "PLOT_CLUSTER_BLOBS",
        "LABELS_DIST",  # distance between corresponding labels in 2 images
    ]
)
register_type = None

# metric groups
MetricGroups = Enum(
    "MetricGroups", [
        "SHAPES",  # whole label morphology metrics
        "POINT_CLOUD",  # nuclei as point clouds
    ]
)

# groups, such as genotypes and sex or combos
GROUPS_NUMERIC = {"WT": 0.0, "het": 0.5, "null":1.0}
groups = None

# smoothing metrics
PATH_SMOOTHING_METRICS = "smoothing.csv"

# raw smoothing metrics (individual labels)
PATH_SMOOTHING_RAW_METRICS = "smoothing_raw.csv"

# whole atlas image import metrics
PATH_ATLAS_IMPORT_METRICS = "stats.csv"

# common labels
PATH_COMMON_LABELS = "regions_common.csv"


class ItkSnapLabels(Enum):
    """Column names to use for ITK-SNAP description labels.
    
    Labels description file is assumed to have this column ordering.
    """
    ID = ABAKeys.ABA_ID.value
    R = "r"
    G = "g"
    B = "b"
    A = "a"
    VIS = "vis"
    MESH = "mesh"
    NAME = ABAKeys.NAME.value


# STATS

#: :class:`Enum`: Data frame module tasks.
DFTasks = Enum(
    "DFTasks", [
        "MERGE_CSVS",  # merge rows
        "MERGE_CSVS_COLS",  # merge columns based on ID
        "APPEND_CSVS_COLS",  # concatenate chosen columns
        "EXPS_BY_REGION",  # convert volume stats to experiments by region
        "EXTRACT_FROM_CSV",  # extract rows based on matching rows in given col
        "ADD_CSV_COLS",  # add columns with values to CSV
        "NORMALIZE",  # normalize metrics to a base condition within a CSV
        "MERGE_EXCELS",  # merge Excel files into sheets of single Excel file
        "SUM_COLS",  # sum columns
        "SUBTRACT_COLS",  # subtract columns
        "MULTIPLY_COLS",  # multiply columns
        "DIVIDE_COLS",  # divide columns
        "REPLACE_VALS",  # replace values
    ]
)

df_task = None
seed = 0  # random number generator seed

#: float: measurement unit factor to convert to next larger prefix (eg um to mm)
unit_factor = 1000.0


class AtlasMetrics(Enum):
    """General atlas metric enumerations."""
    SAMPLE = "Sample"
    REGION = "Region"
    REGION_ABBR = "RegionAbbr"
    REGION_NAME = "RegionName"
    PARENT = "Parent"
    LEVEL = "Level"
    SIDE = "Side"
    CONDITION = "Condition"
    DSC_ATLAS_LABELS = "DSC_atlas_labels"
    DSC_ATLAS_LABELS_HEM = "DSC_atlas_labels_hemisphere"
    DSC_ATLAS_SAMPLE = "DSC_atlas_sample"
    DSC_ATLAS_SAMPLE_CUR = "DSC_atlas_sample_curated"
    DSC_SAMPLE_LABELS = "DSC_sample_labels"
    DSC_LABELS_ORIG_NEW_COMBINED = "DSC_labels_orig_new_combined"
    DSC_LABELS_ORIG_NEW_INDIV = "DSC_labels_orig_new_individual"
    SIMILARITY_METRIC = "Similarity_metric"
    LAT_UNLBL_VOL = "Lateral_unlabeled_volume"
    LAT_UNLBL_PLANES = "Lateral_unlabeled_planes"
    VOL_ATLAS = "Vol_atlas"
    VOL_LABELS = "Vol_labels"
    OFFSET = "Offset"
    SIZE = "Size"
    CHANNEL = "Channel"


class HemSides(Enum):
    """Hemisphere side enumerations."""
    RIGHT = "R"
    LEFT = "L"
    BOTH = "both"


#: :class:`Enum`: Label smoothing modes.
SmoothingModes = Enum(
    "SmoothingModes", [
        # morphological opening, which decreases in size for vols < 5000px
        # and switches to a closing filter if the label would be lost
        "opening",
        # morphological filters that adaptively decrease in size if
        # vol_new:vol_old is < a size ratio
        "adaptive_opening",  # opening filter
        "adaptive_closing",  # closing filter
        "adaptive_erosion",  # erosion filter
        "gaussian",  # gaussian blur
        "closing",  # closing morphological filter
    ]
)


class SmoothingMetrics(Enum):
    """Smoothing metric enumerations.
    
    Generally with reference to the smoothed stat, so original stats will 
    have an "orig" suffix, while smoothed stats will not have any suffix.
    """
    COMPACTION = "Compaction"
    DISPLACEMENT = "Displacement"
    SM_QUALITY = "Smoothing_quality"
    VOL_ORIG = "Vol_orig"
    VOL = "Vol"
    COMPACTNESS_ORIG = "Compactness_orig"
    COMPACTNESS = "Compactness"
    COMPACTNESS_SD = "Compactness_SD"
    COMPACTNESS_CV = "Compactness_CV"
    SA_VOL_ORIG = "SA_to_vol_orig"
    SA_VOL = "SA_to_vol"
    SA_VOL_FRAC = "SA_to_vol_frac"
    LABEL_LOSS = "Label_loss"
    FILTER_SIZE = "Filter_size"


# AWS

ec2_start = None
ec2_list = None
ec2_terminate = None


# SLACK NOTIFICATIONS

notify_url = None
notify_msg = None
notify_attach = None


# MESSAGES

WARN_IMPORT_SCALEBAR = (
    "Matplotlib ScaleBar could not be found, so scale bars will not be "
    "displayed")

# PROFILE SETTINGS

# microscope profile settings and list of settings for each channel
roi_profile = None
roi_profiles = []
atlas_profile = None


def get_roi_profile(i):
    """Get the microscope profile for the given channel.
    
    Args:
        i: Index, typically a channel number.
    
    Returns:
        The profile settings for corresponding to the given channel number, 
        or the default profile if only one is available.
    """
    settings = roi_profile
    if len(roi_profiles) > i:
        settings = roi_profiles[i]
    return settings


#: :obj:`settings.grid_search_prof.GridSearchProfile`: Grid search profile.
grid_search_profile = None

# default colors using 7-color palette for color blindness
# (Wong, B. (2011) Nature Methods 8:441)
colors = np.array(
    [[213, 94, 0],  # vermilion
     [0, 114, 178],  # blue
     [204, 121, 167],  # reddish purple
     [230, 159, 0],  # orange
     [86, 180, 233],  # sky blue
     [0, 158, 115],  # blueish green
     [240, 228, 66],  # yellow
     [0, 0, 0]]  # black
)<|MERGE_RESOLUTION|>--- conflicted
+++ resolved
@@ -257,11 +257,8 @@
     DETECT_COLOC = auto()
     #: Detect blobs along with match-based colocalization.
     COLOC_MATCH = auto()
-<<<<<<< HEAD
     #: Classify blobs.
     CLASSIFY = auto()
-=======
->>>>>>> 508cd42e
     #: Load previously processed images and blobs. DEPRECATED: use ``--load``
     #: CLI parameter instead.
     LOAD = auto()
