# MagellanMapper setup script
# Author: David Young, 2017, 2020

import setuptools

# optional dependencies to import files via BioFormats, which req Java 8+
_EXTRAS_IMPORT = [
    # Javabridge pre-built on Java 8
    "javabridge==1.0.19.post4+gbebed64",
    # Python-Bioformats built to depend on the vanilla (non-forked) Javabridge
    "python-bioformats==4.0.5.post2+g51eb88a",
]

# optional dependencies for Pandas
_EXTRAS_PANDAS = [
    "openpyxl",  # export to Excel files
    "jinja2",  # style output
]

# optional dependencies for AWS interaction
_EXTRAS_AWS = ["boto3", "awscli"]

# optional dependencies to build API documentation
_EXTRAS_DOCS = ["sphinx", "sphinx-autodoc-typehints", "myst-parser"]

# optional dependencies for Jupyter notebooks
_EXTRAS_JUPYTER = ["jupyterlab", "bash_kernel"]

# installation configuration
config = {
    "name": "magellanmapper",
    "description": "3D atlas analysis and annotation",
    "author": "David Young",
    "url": "https://github.com/sanderslab/magellanmapper",
    "author_email": "david@textflex.com",
    "version": "1.6.0",
    "packages": setuptools.find_packages(),
    "scripts": [],
    "python_requires": ">=3.6",
    "install_requires": [
        "scikit-image",
        # PlotEditor performance regression with 3.3.0-3.3.1
        "matplotlib != 3.3.0, != 3.3.1",
        "vtk",
        "mayavi",
        "pandas",
        "PyQt5",
        "pyface",
        "traitsui",
        "simpleitk==2.0.2rc2.dev785+g8ac4f",  # pre-built SimpleElastix
        "PyYAML",
        "appdirs",
        # part of stdlib in Python >= 3.8
        "importlib-metadata >= 1.0 ; python_version < '3.8'",
        "tifffile",
        # required with tifffile >= 2022.7.28
        "imagecodecs",
        # part of stdlib in Python >= 3.7
        "dataclasses ; python_version < '3.7'",
        # BrainGlobe dependencies for access to cloud-hosted atlases
        "bg-atlasapi @ https://github.com/brainglobe/bg-atlasapi/archive/refs/heads/master.zip",
    ],
    "extras_require": {
        "import": _EXTRAS_IMPORT,
        "aws": _EXTRAS_AWS,
        "pandas_plus": _EXTRAS_PANDAS,
        "docs": _EXTRAS_DOCS,
<<<<<<< HEAD
        "jupyter": _EXTRAS_JUPYTER,
=======
        
        # dependencies for most common tasks
        "most": [
            "matplotlib_scalebar",
            "pyamg",  # for Random-Walker segmentation "cg_mg" mode
            *_EXTRAS_IMPORT,
        ],
        
        # (almost) all optional dependencies
>>>>>>> 62ebf4f5
        "all": [
            "matplotlib_scalebar",
            "pyamg",  # for Random-Walker segmentation "cg_mg" mode
            "seaborn",  # for Seaborn-based plots
            "scikit-learn",
            *_EXTRAS_PANDAS,
            *_EXTRAS_IMPORT,
            *_EXTRAS_AWS,
<<<<<<< HEAD
            *_EXTRAS_JUPYTER,
=======
>>>>>>> 62ebf4f5
        ]
    },
}


if __name__ == "__main__":
    # perform setup
    setuptools.setup(**config)<|MERGE_RESOLUTION|>--- conflicted
+++ resolved
@@ -65,9 +65,7 @@
         "aws": _EXTRAS_AWS,
         "pandas_plus": _EXTRAS_PANDAS,
         "docs": _EXTRAS_DOCS,
-<<<<<<< HEAD
         "jupyter": _EXTRAS_JUPYTER,
-=======
         
         # dependencies for most common tasks
         "most": [
@@ -77,7 +75,6 @@
         ],
         
         # (almost) all optional dependencies
->>>>>>> 62ebf4f5
         "all": [
             "matplotlib_scalebar",
             "pyamg",  # for Random-Walker segmentation "cg_mg" mode
@@ -86,10 +83,7 @@
             *_EXTRAS_PANDAS,
             *_EXTRAS_IMPORT,
             *_EXTRAS_AWS,
-<<<<<<< HEAD
             *_EXTRAS_JUPYTER,
-=======
->>>>>>> 62ebf4f5
         ]
     },
 }
