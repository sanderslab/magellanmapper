# MagellanMapper setup script
# Author: David Young, 2017, 2020

import setuptools

# optional dependencies to import files via BioFormats, which req Java 8+
_EXTRAS_IMPORT = [
    # Javabridge pre-built on Java 8
    "javabridge==1.0.19.post4+gbebed64",
    # Python-Bioformats built to depend on the vanilla (non-forked) Javabridge
    "python-bioformats==4.0.5.post2+g51eb88a",
]

# optional dependencies for Pandas
_EXTRAS_PANDAS = [
    "openpyxl",  # export to Excel files
    "jinja2",  # style output
]

# optional dependencies for AWS interaction
_EXTRAS_AWS = ["boto3", "awscli"]

# optional dependencies to build API documentation
_EXTRAS_DOCS = ["sphinx", "sphinx-autodoc-typehints", "myst-parser"]

# installation configuration
config = {
    "name": "magellanmapper", 
    "description": "3D atlas analysis and annotation",
    "author": "David Young",
    "url": "https://github.com/sanderslab/magellanmapper",
    "author_email": "david@textflex.com",
    "version": "1.6.0",
    "packages": setuptools.find_packages(),
    "scripts": [], 
    "python_requires": ">=3.6",
    "install_requires": [
        "scikit-image",
        # PlotEditor performance regression with 3.3.0-3.3.1
        "matplotlib != 3.3.0, != 3.3.1",
        "vtk",
        "mayavi", 
        "pandas", 
        "PyQt5",
        "pyface",
        "traitsui",
        "scikit-learn",
        "simpleitk==2.0.2rc2.dev785+g8ac4f",  # pre-built SimpleElastix
        "PyYAML",
        "appdirs",
        # part of stdlib in Python >= 3.8
        "importlib-metadata >= 1.0 ; python_version < '3.8'",
<<<<<<< HEAD
        # BrainGlobe dependencies for access to cloud-hosted atlases
        "bg-atlasapi",
=======
        "tifffile",
        # part of stdlib in Python >= 3.7
        "dataclasses ; python_version < '3.7'",
>>>>>>> e693c1d4
    ], 
    "extras_require": {
        "import": _EXTRAS_IMPORT, 
        "aws": _EXTRAS_AWS,
        "pandas_plus": _EXTRAS_PANDAS,
        "docs": _EXTRAS_DOCS,
        "all": [
            "matplotlib_scalebar", 
            "pyamg",  # for Random-Walker segmentation "cg_mg" mode
            "seaborn",  # for Seaborn-based plots
            *_EXTRAS_PANDAS,
            *_EXTRAS_IMPORT,  
            *_EXTRAS_AWS, 
        ]
    }, 
}


if __name__ == "__main__":
    # perform setup
    setuptools.setup(**config)<|MERGE_RESOLUTION|>--- conflicted
+++ resolved
@@ -50,14 +50,11 @@
         "appdirs",
         # part of stdlib in Python >= 3.8
         "importlib-metadata >= 1.0 ; python_version < '3.8'",
-<<<<<<< HEAD
-        # BrainGlobe dependencies for access to cloud-hosted atlases
-        "bg-atlasapi",
-=======
         "tifffile",
         # part of stdlib in Python >= 3.7
         "dataclasses ; python_version < '3.7'",
->>>>>>> e693c1d4
+        # BrainGlobe dependencies for access to cloud-hosted atlases
+        "bg-atlasapi",
     ], 
     "extras_require": {
         "import": _EXTRAS_IMPORT, 
